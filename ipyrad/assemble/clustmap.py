#!/usr/bin/env python

"""
de-replicates edit files and clusters de-replciated reads
by sequence similarity using vsearch
"""

from __future__ import print_function
try:
    from itertools import izip, islice, chain
except ImportError:
    from itertools import islice, chain
    izip = zip

import os
import gzip
import glob
import time
import shutil
import warnings
import subprocess as sps

import numpy as np
import pysam
import ipyrad as ip
from .utils import IPyradError, bcomp, comp


class Step3:
    "Class for organizing step functions across datatypes and read formats"

    def __init__(self, data, force, ipyclient):

        # store attributes
        self.data = data
        # self.noreverse = noreverse
        self.maxindels = 8
        self.force = force
        self.ipyclient = ipyclient
        self.gbs = bool("gbs" in self.data.params.datatype)
        self.print_headers()
        self.samples = self.get_subsamples()

        # init funcs
        self.setup_dirs()
        self.tune_threads()


    def run(self):
        "Run the assembly functions for this step"

        # index reference fa files if there are any (bwa and sam index)
        if (self.data.params.reference_sequence or \
           self.data.params.reference_as_filter):
            self.remote_index_refs()

        # sample.files.edits is [(r1,r2),(r1,r2),(...)] for multiple fastq
        # which goes to tmpdir/(r1,r2)_concatedit.fastq
        if any(len(sample.files.edits) > 1 for sample in self.samples):
            self.remote_run(
                function=concat_multiple_edits,
                printstr=("concatenating       ", "s3"),
                args=(),
                threaded=True,  # needed?
            )

        # paired-end data methods ------------------------------
        if "pair" in self.data.params.datatype:

            # DENOVO (paired, denovo, optional refminus)
            if self.data.params.assembly_method == "denovo":

                # vsearch merge read pairs back together based on overlap.
                # i: edits/concatedits.fq.gz or sample.files.edits
                # o: tmpdir/{}_merged.fastq, tmpdir/{}_nonmerged_R[1,2].fastq
                self.remote_run(
                    function=merge_pairs_with_vsearch,
                    printstr=("join merged pairs   ", "s3"),
                    args=(True,),
                )
                # join non-merged reads with a spacer (nnnn)
                # i: tmpdir/{}_nonmerged_R[1,2].fastq
                # o: tmpdir/{}_merged.fastq (appended to)
                self.remote_run(
                    function=merge_end_to_end,
                    printstr=("join unmerged pairs ", "s3"),
                    args=(True, True,),
                )

                # [optional] tag for declone by moving i5 tag to sequence 5'
                # i: tmpdir/{}_merged.fastq
                # o: tmpdir/{}_declone.fastq
                if self.data.hackersonly.declone_PCR_duplicates:
                    self.remote_run(
                        function=tag_for_decloning,
                        printstr=("tag for decloning   ", "s3"),
                        args=(),
                    )

                # dereplicate leaving pcr duplicates unreduced
                # i: tmpdir/{}_declone.fastq
                # o: tmpdir/{}_derep.fa
                self.remote_run(
                    function=dereplicate,
                    printstr=("dereplicating       ", "s3"),
                    args=(self.nthreads,),
                    threaded=True,
                )

                # [optional] move i5 tag from derepseq to header
                # i: tmpdir/{}_derep.fa
                # o: tmpdir/{}_tagged.fa
                if self.data.hackersonly.declone_PCR_duplicates:
                    self.remote_run(
                        function=tag_to_header_for_decloning,
                        printstr=("retag for decloning ", "s3"),
                        args=(),
                    )

                # [optional] remove reads mapping to the alt reference
                if self.data.params.reference_as_filter:

                    # split reads back into fasta pairs for mapping. This had 
                    # to be done here after tag-for-decloning.
                    # i: tmpdir/{}_tagged.fa OR tmpdir/{}_derep.fa
                    # o: tmpdir/{}_R[1,2]-tmp.fa
                    self.remote_run(
                        function=split_endtoend_reads,
                        printstr=("splitting dereps    ", "s3"),
                        args=(),
                    )
                    # map reads to altref to get unmapped fastQ outputs
                    # i: tmpdir/{}_R[1,2]-tmp.fa
                    # o: tmpdir/{}-tmp-umap[1,2].FASTQ
                    self.remote_run(
                        function=mapping_reads,
                        printstr=("mapping minus reads ", "s3"),
                        args=(self.nthreads, 0,),
                        threaded=True,
                    )
                    # discard dir with successfully mapped reads
                    shutil.rmtree(self.data.dirs.refmapping)

                    # merge unmapped fastqs back into single end-to-end fa
                    # i: tmpdir/{}-tmp-umap[1,2].fastq
                    # o: tmpdir/{sample}_merged.fa
                    self.remote_run(
                        function=merge_end_to_end,
                        printstr=("join unmerged pairs ", "s3"),
                        args=(False, False, True,),
                    )

                # cluster and build clusters from vsearch outputs
                # o: clustdir/{sample}_clust.gz
                self.remote_run_cluster_build()

                # TODO: bring back split aligning for pairs...
                # o: clustdir/{sample}_clustS.gz                
                self.remote_run_align_cleanup()


            # REFERENCE (paired, reference, optional refminus)
            elif self.data.params.assembly_method == "reference":

                if self.data.params.reference_as_filter:
                    # map reads to altref to get unmapped fastQ outputs
                    # i: tmpdir/{}_R[1,2]-tmp.fa
                    # o: tmpdir/{}-tmp-umap[1,2].FASTQ
                    self.remote_run(
                        function=mapping_reads,
                        printstr=("mapping minus reads ", "s3"),
                        args=(self.nthreads, 0,),
                        threaded=True,
                    )

                # merge pairs for dereplicating (several input options, ranked)
                # i: edits/{}_trimmed_R[1,2].fastq 
                # i: tmpdir/{}-tmp-umap[1,2].fastq
                # o: tmpdir/{}_merged.fastq
                self.remote_run(
                    function=merge_end_to_end,
                    printstr=("join unmerged pairs ", "s3"),
                    args=(False, False,),
                    threaded=True,
                )

                # [optional] tag for declone by moving i5 tag to sequence 5'
                # i: tmpdir/{}_merged.fastq
                # o: tmpdir/{}_declone.fastq
                if self.data.hackersonly.declone_PCR_duplicates:
                    self.remote_run(
                        function=tag_for_decloning,
                        printstr=("tag for decloning   ", "s3"),
                        args=(),
                    )

                # i: tmpdir/{}_[merged,declone].fastq
                # o: tmpdir/{}_derep.fa
                self.remote_run(
                    function=dereplicate,
                    printstr=("dereplicating       ", "s3"),
                    args=(self.nthreads,),
                    threaded=True,
                )

                # [optional] move i5 tag from derepseq to header
                # i: tmpdir/{}_derep.fa
                # o: tmpdir/{}_tagged.fa
                if self.data.hackersonly.declone_PCR_duplicates:
                    self.remote_run(
                        function=tag_to_header_for_decloning,
                        printstr=("retag for decloning ", "s3"),
                        args=(),
                    )

                # i: tmpdir/{}_[derep,tagged].fa
                # o: tmpdir/{}_R[1,2]-tmp.fa
                self.remote_run(
                    function=split_endtoend_reads,
                    printstr=("splitting dereps    ", "s3"),
                    args=(),
                )

                # i: tmpdir/{}_R[1,2]-tmp.fa
                # o: refmapping/{}.bam
                self.remote_run(
                    function=mapping_reads,
                    printstr=("mapping reads       ", "s3"),
                    args=(self.nthreads,),
                    threaded=True,
                )

                # i: refmapping/{}.bam
                # o: clustdir/{}.clustS.gz
                self.remote_run(
                    function=build_clusters_from_cigars,
                    printstr=("building clusters   ", "s3"),
                    args=(),
                )

            # DENOVO MINUS
            elif self.data.params.assembly_method == "denovo-reference":
                raise NotImplementedError(
                    "datatype + assembly_method combo not yet supported")

            elif self.data.params.assembly_method == "denovo+reference":
                raise NotImplementedError(
                    "datatype + assembly_method combo not yet supported")

            else:
                raise NotImplementedError(
                    "datatype + assembly_method combo not yet supported")

        # single-end methods ------------------------------------
        else:
            # DENOVO
            if self.data.params.assembly_method == "denovo":

                self.remote_run(
                    function=dereplicate,
                    printstr=("dereplicating       ", "s3"),
                    args=(self.nthreads,),
                    threaded=True,
                )
                self.remote_run_cluster_build()
                self.remote_run_align_cleanup()


            # REFERENCE
            elif self.data.params.assembly_method == "reference":

                self.remote_run(
                    function=dereplicate,
                    printstr=("dereplicating       ", "s3"),
                    args=(self.nthreads,),
                    threaded=True,
                )
                self.remote_run(
                    function=mapping_reads,
                    printstr=("mapping reads       ", "s3"),
                    args=(self.nthreads,),
                    threaded=True,
                )
                self.remote_run(
                    function=build_clusters_from_cigars,
                    printstr=("building clusters   ", "s3"),
                    args=(),
                )

<<<<<<< HEAD
=======
            # DENOVO MINUS
            elif self.data.params.assembly_method == "denovo-reference":
                raise NotImplementedError(
                    "datatype + assembly_method combo not yet supported")

            elif self.data.params.assembly_method == "denovo+reference":
                raise NotImplementedError(
                    "datatype + assembly_method combo not yet supported")

>>>>>>> c6fdb52f
            else:
                raise NotImplementedError(
                    "datatype + assembly_method combo not currently supported.")

        self.remote_run_sample_cleanup()
        self.cleanup()


    def print_headers(self):
        # print headers
        if self.data._cli:
            self.data._print(
                "\n{}Step 3: Clustering/Mapping reads within samples"
                .format(self.data._spacer)
            )


    def get_subsamples(self):
        "Apply state, ncluster, and force filters to select samples"

        # bail out if no samples ready
        if not hasattr(self.data.stats, "state"):
            raise IPyradError("No samples ready for step 3")

        # filter samples by state
        state1 = self.data.stats.index[self.data.stats.state < 2]
        state2 = self.data.stats.index[self.data.stats.state == 2]
        state3 = self.data.stats.index[self.data.stats.state > 2]

        # tell user which samples are not ready for step 3
        if state1.any():
            self.data._print(
                "skipping samples not yet in state==2:\n{}"
                .format(state1.tolist()))

        if self.force:
            # run all samples above state 1
            subs = self.data.stats.index[self.data.stats.state > 1]
            subsamples = [self.data.samples[i] for i in subs]

        else:
            # tell user which samples have already cmopleted step 3
            if state3.any():
                self.data._print(
                    "skipping samples already finished step 3:\n{}"
                    .format(state3.tolist()))

            # run all samples in state 2
            subsamples = [self.data.samples[i] for i in state2]

        # check that kept samples have clusters
        checked_samples = []
        for sample in subsamples:
            if sample.stats.reads_passed_filter:
                checked_samples.append(sample)
            else:
                self.data._print("skipping {}; no reads found.")
        if not any(checked_samples):
            raise IPyradError("No samples ready for step 3.")

        # sort samples so the largest is first
        checked_samples.sort(
            key=lambda x: x.stats.reads_passed_filter,
            reverse=True,
        )
        return checked_samples


    def setup_dirs(self):
        "setup directories for the tmp files and cluster/ref outputs"
        # make output folder for clusters
        pdir = os.path.realpath(self.data.params.project_dir)
        self.data.dirs.clusts = os.path.join(
            pdir, "{}_clust_{}"
            .format(self.data.name, self.data.params.clust_threshold))

        if not os.path.exists(self.data.dirs.clusts):
            os.mkdir(self.data.dirs.clusts)

        # make a tmpdir for align files
        self.data.tmpdir = os.path.abspath(os.path.expanduser(
            os.path.join(pdir, self.data.name + '-tmpalign')))
        if os.path.exists(self.data.tmpdir):
            shutil.rmtree(self.data.tmpdir)
        if not os.path.exists(self.data.tmpdir):
            os.mkdir(self.data.tmpdir)

        # If ref mapping, init samples and make refmapping output directory
        ref1 = self.data.params.reference_sequence
        ref2 = self.data.params.reference_as_filter
        if (ref1 or ref2):
            self.data.dirs.refmapping = os.path.join(
                pdir, "{}_refmapping".format(self.data.name))
            if not os.path.exists(self.data.dirs.refmapping):
                os.mkdir(self.data.dirs.refmapping)

        # set a filepath for stored cluster results
        for sname in self.data.samples:
            self.data.samples[sname].files.clusters = os.path.join(
                self.data.dirs.clusts,
                "{}.clustS.gz".format(sname))


    def tune_threads(self):
        "setup threading to efficiently run clust/ref across HPC"
        # set nthreads based on _ipcluster dict (default is 2)
        if "threads" in self.data.ipcluster.keys():
            self.nthreads = int(self.data.ipcluster["threads"])

        # create standard load-balancers
        self.lbview = self.ipyclient.load_balanced_view()
        self.thview = self.ipyclient.load_balanced_view()  # to be threaded

        # if nthreads then scale thview to use threads
        eids = self.ipyclient.ids
        if self.nthreads:
            if self.nthreads <= len(self.ipyclient.ids):
                self.thview = self.ipyclient.load_balanced_view(
                    targets=eids[::self.nthreads])

        # else try auto-tuning to 2 or 4 threaded
        else:
            if len(self.ipyclient) >= 40:
                self.thview = self.ipyclient.load_balanced_view(
                    targets=eids[::4])
            else:
                self.thview = self.ipyclient.load_balanced_view(
                    targets=eids[::2])


    def cleanup(self):
        "cleanup / statswriting function for Assembly obj"
        self.data.stats_dfs.s3 = self.data._build_stat("s3")
        self.data.stats_files.s3 = os.path.join(
            self.data.dirs.clusts, "s3_cluster_stats.txt")
        with open(self.data.stats_files.s3, 'w') as outfile:
            self.data.stats_dfs.s3.to_string(
                buf=outfile,
                formatters={
                    'merged_pairs': '{:.0f}'.format,
                    'clusters_total': '{:.0f}'.format,
                    'clusters_hidepth': '{:.0f}'.format,
                    'filtered_bad_align': '{:.0f}'.format,
                    'avg_depth_stat': '{:.2f}'.format,
                    'avg_depth_mj': '{:.2f}'.format,
                    'avg_depth_total': '{:.2f}'.format,
                    'sd_depth_stat': '{:.2f}'.format,
                    'sd_depth_mj': '{:.2f}'.format,
                    'sd_depth_total': '{:.2f}'.format,
                    'prop_pcr_duplicates': '{:.2f}'.format                    
                })

        # remove temporary alignment chunk and derep files
        if os.path.exists(self.data.tmpdir):
            shutil.rmtree(self.data.tmpdir)


    def remote_index_refs(self):
        """
        index the reference seq for bwa and samtools (pysam). 
        """
        start = time.time()
        printstr = ("indexing reference  ", "s3")

        jobs = []
        if self.data.params.reference_sequence:
            rasync1 = self.lbview.apply(index_ref_with_bwa, self.data)
            rasync2 = self.lbview.apply(index_ref_with_sam, self.data)
            jobs.append(rasync1)
            jobs.append(rasync2)


        if self.data.params.reference_as_filter:
            rasync1 = self.lbview.apply(index_ref_with_bwa, self.data, alt=1)
            rasync2 = self.lbview.apply(index_ref_with_sam, self.data, alt=1)
            jobs.append(rasync1)
            jobs.append(rasync2)

        # track job
        while 1:
            ready = [i.ready() for i in jobs]
            self.data._progressbar(len(ready), sum(ready), start, printstr)
            time.sleep(0.1)
            if len(ready) == sum(ready):
                break

        # check for errors
        self.data._print("")
        for job in [rasync1, rasync2]:
            if not job.successful():
                job.get()


    def remote_run_cluster_build(self):
        # submit clustering/mapping job
        start = time.time()
        casyncs = {}
        for sample in self.samples:
            casyncs[sample.name] = self.thview.apply(
                cluster,
                *(self.data, sample, self.nthreads, self.force)
            )

        # submit cluster building job
        basyncs = {}
        for sample in self.samples:
            with self.lbview.temp_flags(after=casyncs[sample.name]):
                basyncs[sample.name] = self.lbview.apply(
                    build_clusters,
                    *(self.data, sample, self.maxindels)
                )

        # submit cluster chunking job
        hasyncs = {}
        for sample in self.samples:
            with self.lbview.temp_flags(after=basyncs[sample.name]):
                hasyncs[sample.name] = self.lbview.apply(
                    muscle_chunker,
                    *(self.data, sample)
                )

        # track job progress
        printstr = ("clustering/mapping  ", "s3")
        while 1:
            ready = [casyncs[i].ready() for i in casyncs]
            self.data._progressbar(len(ready), sum(ready), start, printstr)
            time.sleep(0.1)
            if len(ready) == sum(ready):
                break
        self.data._print("")
        for job in casyncs:            
            if not casyncs[job].successful():
                casyncs[job].get()

        # track job progress
        start = time.time()
        printstr = ("building clusters   ", "s3")
        while 1:
            ready = [basyncs[i].ready() for i in basyncs]
            self.data._progressbar(len(ready), sum(ready), start, printstr)
            time.sleep(0.1)
            if len(ready) == sum(ready):
                break

        self.data._print("")
        for job in basyncs:
            if not basyncs[job].successful():
                basyncs[job].get()

        # track job progress
        start = time.time()
        printstr = ("chunking clusters   ", "s3")
        while 1:
            ready = [hasyncs[i].ready() for i in hasyncs]
            self.data._progressbar(len(ready), sum(ready), start, printstr)
            time.sleep(0.1)
            if len(ready) == sum(ready):
                break
        self.data._print("")
        for job in hasyncs:
            if not hasyncs[job].successful():
                hasyncs[job].get()


    def remote_run_align_cleanup(self):

        # submit ten aligning jobs for each sample
        start = time.time()
        aasyncs = {}
        for sample in self.samples:
            aasyncs[sample.name] = []
            for idx in range(10):
                handle = os.path.join(
                    self.data.tmpdir,
                    "{}_chunk_{}.ali".format(sample.name, idx))

                rasync = self.lbview.apply(
                    align_and_parse,
                    *(handle, self.maxindels, self.gbs, 
                        self.data.hackersonly.declone_PCR_duplicates)
                )
                aasyncs[sample.name].append(rasync)

        # a list with all aasyncs concatenated
        allasyncs = list(chain(*[aasyncs[i] for i in aasyncs]))

        # submit cluster building job for each sample *after* all align jobs
        basyncs = {}
        for sample in self.samples:
            with self.lbview.temp_flags(after=aasyncs[sample.name]):
                basyncs[sample.name] = self.lbview.apply(
                    reconcat,
                    *(self.data, sample)
                )

        # track job 1 progress
        printstr = ("aligning clusters   ", "s3")
        while 1:
            ready = [i.ready() for i in allasyncs]
            self.data._progressbar(len(ready), sum(ready), start, printstr)
            time.sleep(0.1)
            if len(ready) == sum(ready):
                break

        self.data._print("")
        for job in allasyncs:
            if not job.successful():
                job.get()

        # track job 2 progress
        start = time.time()
        printstr = ("concat clusters     ", "s3")
        while 1:
            ready = [basyncs[i].ready() for i in basyncs]
            self.data._progressbar(len(ready), sum(ready), start, printstr)
            time.sleep(0.1)
            if len(ready) == sum(ready):
                break
        self.data._print("")
        for job in basyncs:
            if not basyncs[job].successful():
                basyncs[job].get()

        # compile stats on highindel filteres, and duplicates
        if self.data.hackersonly.declone_PCR_duplicates:
            for sample in self.samples:
                # list of 3-tuples
                res = [i.get() for i in aasyncs[sample.name]]

                # count proportio of reads that are PCR duplicates
                nreads = [i[1] for i in res]
                nwodups = [i[2] for i in res]
                propdup = float(nwodups) / nreads
                sample.stats_dfs.s3["prop_pcr_duplicates"] = propdup


    def remote_run_sample_cleanup(self):
        # submit job
        printstr = ("calc cluster stats  ", "s3")
        start = time.time()
        rasyncs = {}
        njobs = len(self.samples)
        for sample in self.samples:
            args = [self.data, sample]
            rasyncs[sample.name] = self.lbview.apply(get_quick_depths, *args)

        # enter result stats as the jobs finish
        finished = 0       
        while 1:
            samplelist = list(rasyncs.keys())
            for sname in samplelist:
                if rasyncs[sname].ready():

                    # enter results to sample object and checks for errors
                    maxlens, depths = rasyncs[sname].get()
                    store_sample_stats(
                        self.data, self.data.samples[sname], maxlens, depths)
                    finished += 1

                    # remove sample from todo list, and del from rasyncs mem
                    rasyncs.pop(sname)

            # progress bar
            self.data._progressbar(njobs, finished, start, printstr)
            time.sleep(0.1)
            if finished == njobs:
                break
        self.data._print("")


    def remote_run(self, printstr, function, args, threaded=False):
        # submit job
        start = time.time()
        rasyncs = {}
        for sample in self.samples:
            fargs = [self.data, sample] + list(args)
            if threaded:
                rasyncs[sample.name] = self.thview.apply(function, *fargs)
            else:
                rasyncs[sample.name] = self.lbview.apply(function, *fargs)

        # track job
        while 1:
            ready = [rasyncs[i].ready() for i in rasyncs]
            self.data._progressbar(len(ready), sum(ready), start, printstr)
            time.sleep(0.1)
            if len(ready) == sum(ready):
                break

        # check for errors, will raise ipp.RemoteError
        self.data._print("")
        for job in rasyncs:
            rasyncs[job].get()

        # clean up to free any RAM
        self.ipyclient.purge_everything()


def dereplicate(data, sample, nthreads):
    """
    Dereplicates reads and sorts so reads that were highly replicated are at
    the top, and singletons at bottom, writes output to derep file. Paired
    reads are dereplicated as one concatenated read and later split again.

    Updated this function to take infile and outfile to support the double
    dereplication that we need for 3rad (5/29/15 iao).
    """
    # find input file with following precedence:
    # .trimmed.fastq.gz, .concatedit.fq.gz, ._merged.fastq, ._declone.fastq
    infiles = [
        os.path.join(
            data.dirs.edits,
            "{}.trimmed_R1_.fastq.gz".format(sample.name)),
        os.path.join(
            data.dirs.edits, 
            "{}_R1_concatedit.fq.gz".format(sample.name)),
        os.path.join(
            data.tmpdir, 
            "{}_merged.fastq".format(sample.name)),
        os.path.join(
            data.tmpdir, 
            "{}_declone.fastq".format(sample.name)),
    ]
    infiles = [i for i in infiles if os.path.exists(i)]
    infile = infiles[-1]

    # datatypes options
    strand = "plus"
    if data.params.datatype is ('gbs' or '2brad'):
        strand = "both"

    # do dereplication with vsearch
    cmd = [
        ip.bins.vsearch,
        "--derep_fulllength", infile,
        "--strand", strand,
        "--output", os.path.join(data.tmpdir, sample.name + "_derep.fa"),
        # "--threads", str(nthreads),
        "--fasta_width", str(0),
        "--sizeout", 
        "--relabel_md5",
        "--quiet",
        #"--fastq_qmax", "1000",        
    ]

    # decompress argument
    if infile.endswith(".gz"):
        cmd.append("--gzip_decompress")

    # build PIPEd job   
    proc = sps.Popen(cmd, stderr=sps.STDOUT, stdout=sps.PIPE, close_fds=True)
    errmsg = proc.communicate()[0]
    if proc.returncode:
        raise IPyradError(errmsg.decode())


def concat_multiple_edits(data, sample):

    # define output files
    concat1 = os.path.join(
        data.dirs.edits,
        "{}_R1_concatedit.fq.gz".format(sample.name))
    concat2 = os.path.join(
        data.dirs.edits,
        "{}_R2_concatedit.fq.gz".format(sample.name))

    # check for files to concat
    if len(sample.files.edits) > 1:
        # cat all inputs; index 0 b/c files are in tuples for r1, r2
        cmd1 = ["cat"] + [i[0] for i in sample.files.edits]

        # write to new concat handle
        with open(concat1, 'w') as cout1:
            proc1 = sps.Popen(
                cmd1, stderr=sps.STDOUT, stdout=cout1, close_fds=True)
            res1 = proc1.communicate()[0]
            if proc1.returncode:
                raise IPyradError("error in: %s, %s", cmd1, res1)

        # Only set conc2 if R2 actually exists
        if os.path.exists(str(sample.files.edits[0][1])):
            cmd2 = ["cat"] + [i[1] for i in sample.files.edits]
            with gzip.open(concat2, 'w') as cout2:
                proc2 = sps.Popen(
                    cmd2, stderr=sps.STDOUT, stdout=cout2, close_fds=True)
                res2 = proc2.communicate()[0]
                if proc2.returncode:
                    raise IPyradError("error in: %s, %s", cmd2, res2)


def merge_pairs_with_vsearch(data, sample, revcomp):
    "Merge PE reads using vsearch to find overlap."

    # input files (select only the top one)
    in1 = [
        os.path.join(data.tmpdir, "{}-tmp-umap1.fastq".format(sample.name)),
        os.path.join(data.dirs.edits, "{}_R1_concatedit.fq.gz".format(sample.name)),
        sample.files.edits[0][0],        
    ]
    in2 = [
        os.path.join(data.tmpdir, "{}-tmp-umap2.fastq".format(sample.name)),
        os.path.join(data.dirs.edits, "{}_R2_concatedit.fq.gz".format(sample.name)),
        sample.files.edits[0][1],
    ]
    index = min([i for i, j in enumerate(in1) if os.path.exists(j)])
    infile1 = in1[index]
    infile2 = in2[index]

    # define output files
    mergedfile = os.path.join(
        data.tmpdir,
        "{}_merged.fastq".format(sample.name))
    nonmerged1 = os.path.join(
        data.tmpdir,
        "{}_nonmerged_R1_.fastq".format(sample.name))
    nonmerged2 = os.path.join(
        data.tmpdir,
        "{}_nonmerged_R2_.fastq".format(sample.name))

    # get the maxn and minlen values
    try:
        maxn = sum(data.params.max_low_qual_bases)
    except TypeError:
        maxn = data.params.max_low_qual_bases
    minlen = str(max(32, data.params.filter_min_trim_len))

    # vsearch merge can now take gzipped files (v.2.8)
    cmd = [
        ip.bins.vsearch,
        "--fastq_mergepairs", infile1,
        "--reverse", infile2,
        "--fastqout", mergedfile,
        "--fastqout_notmerged_fwd", nonmerged1,
        "--fastqout_notmerged_rev", nonmerged2,
        "--fasta_width", "0",
        "--fastq_minmergelen", minlen,
        "--fastq_maxns", str(maxn),
        "--fastq_minovlen", "20",
        "--fastq_maxdiffs", "4",
        "--label_suffix", "_m1",
        #"--fastq_qmax", "100",
        "--threads", "2",
        "--fastq_allowmergestagger",
    ]
    proc = sps.Popen(cmd, stderr=sps.STDOUT, stdout=sps.PIPE)
    res = proc.communicate()[0].decode()
    if proc.returncode:
        raise IPyradError("Error merge pairs:\n {}\n{}".format(cmd, res))


def merge_end_to_end(data, sample, revcomp, append, identical=False):
    """ 
    Combines read1 and read2 with a 'nnnn' separator. If the data are going 
    to be refmapped then do not revcomp the read2. 

    Parameters:
    ----------

    identical (bool):
        *only for paired denovo refminus*
        It will split paired reads that have already been
        merged by vsearch. In this case it does not split them, but just uses
        the full seq as both R1 and R2. When joining them back we will join 
        other reads with nnnn, but if R1 and R2 are identical then we keep 
        just the R1 as the merged readpair. 
    """

    # input files; 
    if identical:
        mergedfile = os.path.join(
            data.tmpdir, 
            "{}_remerged.fa".format(sample.name))
    else:
        mergedfile = os.path.join(
            data.tmpdir, 
            "{}_merged.fastq".format(sample.name))

    # input file options
    altmapped1 = os.path.join(
        data.tmpdir,
        "{}-tmp-umap1.fastq".format(sample.name))
    altmapped2 = os.path.join(
        data.tmpdir,
        "{}-tmp-umap2.fastq".format(sample.name))
    nonmerged1 = os.path.join(
        data.tmpdir, 
        "{}_nonmerged_R1_.fastq".format(sample.name))
    nonmerged2 = os.path.join(
        data.tmpdir, 
        "{}_nonmerged_R2_.fastq".format(sample.name))
    concat1 = os.path.join(
        data.tmpdir,
        "{}_R1_concatedit.fq.gz".format(sample.name))
    concat2 = os.path.join(
        data.tmpdir, 
        "{}_R2_concatedit.fq.gz".format(sample.name))
    edits1 = os.path.join(
        data.dirs.edits,
        "{}.trimmed_R1_.fastq.gz".format(sample.name))
    edits2 = os.path.join(
        data.dirs.edits, 
        "{}.trimmed_R2_.fastq.gz".format(sample.name))

    # file precedence
    order1 = (edits1, concat1, nonmerged1, altmapped1)
    order2 = (edits2, concat2, nonmerged2, altmapped2)    
    nonm1 = [i for i in order1 if os.path.exists(i)][-1]
    nonm2 = [i for i in order2 if os.path.exists(i)][-1]

    # Combine the unmerged pairs and append to the merge file
    if append:
        combout = open(mergedfile, 'a')
    else:
        combout = open(mergedfile, 'w')

    # read in paired end read files 4 lines at a time
    if nonm1.endswith(".gz"):
        fr1 = gzip.open(nonm1, 'rb')
    else:
        fr1 = open(nonm1, 'rb')
    quart1 = izip(*[iter(fr1)] * 4)

    if nonm2.endswith(".gz"):
        fr2 = gzip.open(nonm2, 'rb')
    else:
        fr2 = open(nonm2, 'rb')
    quart2 = izip(*[iter(fr2)] * 4)
    quarts = izip(quart1, quart2)

    # a list to store until writing
    writing = []
    counts = 0

    # iterate until done
    while 1:
        try:
            read1s, read2s = next(quarts)
        except StopIteration:
            break

        # [paired-denovo-refminus option] do not join truly merged reads
        if identical:
            # keep already merged r1 and the read, or combine with nnnn
            if read1s[1] == read2s[1]:
                newread = [
                    b">" + read1s[0][1:],
                    read1s[1],
                ]
            else:
                newread = [
                    b">" + read1s[0][1:],
                    read1s[1].strip() + b"nnnn" + read2s[1].strip() + b"\n",
                ]
            writing.append(b"".join(newread))

        # the standard pipeline
        else:
            # revcomp for denovo data
            if revcomp:
                writing.append(b"".join([
                    read1s[0],
                    read1s[1].strip() + b"nnnn" + (
                        bcomp(read2s[1].strip()[::-1]) + b"\n"),
                    read1s[2],
                    read1s[3].strip() + b"nnnn" + (
                        read2s[3].strip()[::-1] + b"\n"),
                    ]))

            # no revcomp for reference mapped data
            else:
                writing.append(b"".join([
                    read1s[0],
                    read1s[1].strip() + b"nnnn" + (
                        read2s[1]),
                    read1s[2],
                    read1s[3].strip() + b"nnnn" + (
                        read2s[3]),
                    ]))

        # keep count
        counts += 1
        if not counts % 5000:
            combout.write(b"".join(writing).decode())
            writing = []

    if writing:
        combout.write(b"".join(writing).decode())

    # close handles
    fr1.close()
    fr2.close()
    combout.close()


def count_merged_reads(data, sample):
    # record how many read pairs were merged
    mergedfile = os.path.join(
        data.tmpdir, 
        "{}_merged.fastq".format(sample.name))  
    with open(mergedfile, 'r') as tmpf:
        nmerged = sum(1 for i in tmpf.readlines()) // 4
    return nmerged


def cluster(data, sample, nthreads, force):
    """
    Calls vsearch for clustering. cov varies by data type, values were chosen
    based on experience, but could be edited by users
    """
    # get dereplicated reads for denovo+reference or denovo-reference
    handles = [
        os.path.join(data.tmpdir, "{}_derep.fa".format(sample.name)),
        os.path.join(data.tmpdir, "{}_remerged.fa".format(sample.name)),        
    ]
    derephandle = [i for i in handles if os.path.exists(i)][-1]
    assert os.path.exists(derephandle), "bad derep handle"

    # create handles for the outfiles
    uhandle = os.path.join(data.dirs.clusts, sample.name + ".utemp")
    temphandle = os.path.join(data.dirs.clusts, sample.name + ".htemp")

    # datatype specific optimization
    # minsl: the percentage of the seed that must be matched
    #    smaller values for RAD/ddRAD where we might want to combine, say 50bp
    #    reads and 100bp reads in the same analysis.
    # query_cov: the percentage of the query sequence that must match seed
    #    smaller values are needed for gbs where only the tips might overlap
    #    larger values for pairgbs where they should overlap near completely
    #    small minsl and high query cov allows trimmed reads to match to untrim
    #    seed for rad/ddrad/pairddrad.
    strand = "plus"
    cov = 0.5
    minsl = 0.5
    if data.params.datatype in ["gbs", "2brad"]:
        strand = "both"
        cov = 0.5
        minsl = 0.5
    elif data.params.datatype == 'pairgbs':
        strand = "both"
        cov = 0.75
        minsl = 0.75

    # If this value is not null (which is the default) then override query cov
    if data.hackersonly.query_cov:
        cov = str(data.hackersonly.query_cov)
        assert float(cov) <= 1, "query_cov must be <= 1.0"

    # get call string
    cmd = [ip.bins.vsearch,
           "-cluster_smallmem", derephandle,
           "-strand", strand,
           "-query_cov", str(cov),
           "-id", str(data.params.clust_threshold),
           "-minsl", str(minsl),
           "-userout", uhandle,
           "-userfields", "query+target+id+gaps+qstrand+qcov",
           "-maxaccepts", "1",
           "-maxrejects", "0",
           "-threads", str(nthreads),
           "-notmatched", temphandle,
           "-fasta_width", "0",
           # "-fastq_qmax", "100",
           "-fulldp",
           "-usersort"]

    # run vsearch
    proc = sps.Popen(cmd, stderr=sps.STDOUT, stdout=sps.PIPE, close_fds=True)
    res = proc.communicate()[0]

    # check for errors
    if proc.returncode:
        raise IPyradError("cmd {}: {}".format(cmd, res))


def build_clusters(data, sample, maxindels):
    """
    Combines information from .utemp and .htemp files to create .clust files,
    which contain un-aligned clusters. Hits to seeds are only kept in the
    cluster if the number of internal indels is less than 'maxindels'.
    By default, we set maxindels=6 for this step (within-sample clustering).
    """

    # If reference assembly then here we're clustering the unmapped reads
    # if "reference" in data.params.assembly_method:
    # derepfile = os.path.join(
    # data.tmpdir, sample.name + "-refmap_derep.fa")

    infiles = [
        os.path.join(data.tmpdir, sample.name + "_derep.fa"),
        os.path.join(data.tmpdir, sample.name + "_remerged.fa"),
    ]
    derepfile = [i for i in infiles if os.path.exists(i)][-1]

    # i/o vsearch files
    uhandle = os.path.join(data.dirs.clusts, sample.name + ".utemp")
    usort = os.path.join(data.dirs.clusts, sample.name + ".utemp.sort")
    hhandle = os.path.join(data.dirs.clusts, sample.name + ".htemp")
    clustsout = open(
        os.path.join(
            data.dirs.clusts, 
            "{}.clust.txt".format(sample.name)), 
        'w')

    # Sort the uhandle file so we can read through matches efficiently
    cmd = ["sort", "-k", "2", uhandle, "-o", usort]
    proc = sps.Popen(cmd, close_fds=True)
    proc.communicate()[0]

    # load ALL derep reads into a dictionary (this can be a few GB of RAM)
    # and is larger if names are larger. We are grabbing two lines at a time.
    alldereps = {}
    with open(derepfile, 'rt') as ioderep:
        dereps = izip(*[iter(ioderep)] * 2)
        for namestr, seq in dereps:
            nnn, sss = [i.strip() for i in (namestr, seq)]  
            alldereps[nnn[1:]] = sss

    # store observed seeds (this could count up to >million in bad data sets)
    seedsseen = set()

    # Iterate through the usort file grabbing matches to build clusters
    with open(usort, 'rt') as insort:
        # iterator, seed null, seqlist null
        isort = iter(insort)
        lastseed = 0
        fseqs = []
        seqlist = []
        seqsize = 0
        while 1:

            # grab the next line and parse the informative columns
            try:
                hit, seed, _, ind, ori, _ = next(isort).strip().split()
            except StopIteration:
                break

            # same seed, append match
            if seed != lastseed:
                seedsseen.add(seed)

                # store the last cluster (fseq), count it, and clear fseq
                if fseqs:
                    # sort hits by size, which is at the end of the header
                    fsort = sorted(
                        fseqs[1:], 
                        key=(lambda x: int(x.split(";size=")[-1].split("\n")[0][:-2])),
                        reverse=True,
                    )
                    # seed first then sorted hits
                    fseqs = [fseqs[0]] + fsort
                    seqlist.append("\n".join(fseqs))
                    seqsize += 1
                    fseqs = []

                # occasionally write/dump stored clusters to file and clear mem
                if not seqsize % 10000:
                    if seqlist:
                        clustsout.write(
                            "\n//\n//\n".join(seqlist) + "\n//\n//\n")
                        # reset list and counter
                        seqlist = []

                # store the new seed on top of fseq list
                fseqs.append(">{};*\n{}".format(seed, alldereps[seed]))
                lastseed = seed

            # add match to the seed
            # revcomp if orientation is reversed (comp preserves nnnn)
            if ori == "-":
                seq = comp(alldereps[hit])[::-1]
            else:
                seq = alldereps[hit]
            # only save if not too many indels
            if int(ind) <= maxindels:
                fseqs.append(">{};{}\n{}".format(hit, ori, seq))

    # write whatever is left over to the clusts file
    if fseqs:
        seqlist.append("\n".join(fseqs))
    if seqlist:
        clustsout.write("\n//\n//\n".join(seqlist) + "\n//\n//\n")

    # now write the seeds that had no hits. Make dict from htemp
    with open(hhandle, 'rt') as iotemp:
        nohits = izip(*[iter(iotemp)] * 2)
        seqlist = []
        seqsize = 0
        while 1:
            try:
                nnn, _ = [i.strip() for i in next(nohits)]
            except StopIteration:
                break

            # occasionally write to file
            if not seqsize % 10000:
                if seqlist:
                    clustsout.write("\n//\n//\n".join(seqlist) + "\n//\n//\n")
                    # reset list and counter
                    seqlist = []

            # append to list if new seed
            if nnn[1:] not in seedsseen:
                seqlist.append("{};*\n{}".format(nnn, alldereps[nnn[1:]]))
                seqsize += 1

    # write whatever is left over to the clusts file
    if seqlist:
        clustsout.write("\n//\n//\n".join(seqlist))

    # close the file handle
    clustsout.close()
    del alldereps


def muscle_chunker(data, sample):
    """
    Splits the muscle alignment into chunks. Each chunk is run on a separate
    computing core. Because the largest clusters are at the beginning of the 
    clusters file, assigning equal clusters to each file would put all of the 
    large cluster, that take longer to align, near the top. So instead we 
    randomly distribute the clusters among the files. If assembly method is
    reference then this step is just a placeholder and nothing happens. 
    """

    # only chunk up denovo data, refdata has its own chunking method which 
    # makes equal size chunks, instead of uneven chunks like in denovo
    if data.params.assembly_method != "reference":
        # get the number of clusters
        clustfile = os.path.join(data.dirs.clusts, sample.name + ".clust.txt")
        with iter(open(clustfile, 'rt')) as clustio:
            nloci = sum(1 for i in clustio if "//" in i) // 2
            optim = (nloci // 20) + (nloci % 20)

        # write optim clusters to each tmp file
        clustio = open(clustfile, 'rt')
        inclusts = iter(clustio.read().strip().split("//\n//\n"))

        # splitting loci so first file is smaller and last file is bigger
        inc = optim // 10
        for idx in range(10):
            # how big is this chunk?
            this = optim + (idx * inc)
            left = nloci - this
            if idx == 9:
                # grab everything left
                grabchunk = list(islice(inclusts, int(1e9)))
            else:
                # grab next chunks-worth of data
                grabchunk = list(islice(inclusts, this))
                nloci = left

            # write the chunk to file
            tmpfile = os.path.join(
                data.tmpdir, sample.name + "_chunk_{}.ali".format(idx))
            with open(tmpfile, 'wb') as out:
                out.write(str.encode("//\n//\n".join(grabchunk)))
        clustio.close()


def declone_clusters(aligned):

    # store new decloned sequence as list of strings
    decloned = []
    nwdups = 0
    nwodups = 0

    # iterate one locus at a time
    for loc in aligned:

        # the reads are ordered by depth, parse in order
        headers = loc.split("\n")[::2]
        seqs = loc.split("\n")[1::2]

        # parse headers
        bits = [i.split(";") for i in headers]
        names = [i[0] for i in bits]
        tags = [i[1] for i in bits]
        sizes = [int(i[2][5:]) for i in bits]

        # keep track of stats
        nwdups += sum(sizes)
        nwodups += len(set(tags))

        # if not repeated tags then skip to next locus
        if len(set(tags)) == len(tags):
            decloned.append(loc)
            continue

        # else: declone-------------------------------
        updated = {}

        # dict mapping {tag: 12} sum of all molecules with tag
        tagsize = {i: 0 for i in set(tags)}
        for idx in range(len(names)):
            tag = tags[idx]
            size = sizes[idx]
            tagsize[tag] += size

        # dict mapping {tag: [(10, seq), (1, seq), (1, seq)]} count,seq tuples
        tags2seqs = {}
        for idx in range(len(names)):
            if tag in tags2seqs:
                tags2seqs[tag].append((sizes[idx], seqs[idx]))
            else:
                tags2seqs[tag] = [(sizes[idx], seqs[idx])]

        # if one tag is most abundant then only keep it with its new depth.
        for tag, dtups in tags2seqs.items():

            # is one seq most abundant?
            depths = [i[0] for i in dtups]
            if depths[0] > depths[1]:
                updated[tag] = dtups[0][1]

            # most abundant tag is equal with one or more others
            else:
                # simple solution for now...
                updated[tag] = dtups[0][1]
                # get all equally abundant tags
                # allseqs = [i[1] for i in dtups if i[0] == dtups[0][0]]
                # mask conflicts and merge N-

        # write back into original order 
        seen = set()
        loc = []
        for idx in range(len(names)):
            if tags[idx] not in seen:
                header = "{};{};size={};".format(names[idx], tags[idx], tagsize[tags[idx]])
                loc.append(header)
                loc.append(seqs[idx])
            seen.add(tags[idx])

        # join into a string locus
        decloned.append("\n".join(loc))
    return decloned, nwdups, nwodups


def align_and_parse(handle, max_internal_indels=5, is_gbs=False, declone=False):
    """ much faster implementation for aligning chunks """

    # CHECK: data are already chunked, read in the whole thing. bail if no data
    clusts = []
    try:
        with open(handle, 'rb') as infile:
            clusts = infile.read().decode().split("//\n//\n")
            # remove any empty spots
            clusts = [i for i in clusts if i]
            # Skip entirely empty chunks; return 0 if no clusters in file
            # Allows some chunks to be empty without raising an error.
            if not clusts:
                return 0

    # return 0 if file not read for some reason...
    except IOError:
        return 0

    # count discarded clusters for printing to stats later
    highindels = 0
    nwdups = 0
    nwodups = 0

    # iterate over clusters sending each to muscle, splits and aligns pairs
    aligned = persistent_popen_align3(clusts, 200, is_gbs)

    # store good alignments to be written to file
    refined = []

    # filter and trim alignments
    for clust in aligned:
        # check for too many internal indels
        if not aligned_indel_filter(clust, max_internal_indels):
            refined.append(clust)
        else:
            highindels += 1

    # declone reads based on i5 tags in the header
    if declone:
        drefined, nwdups, nwodups = declone_clusters(refined)

    # write to file after
    if refined:
        outhandle = handle.rsplit(".", 1)[0] + ".aligned"
        with open(outhandle, 'wb') as outfile:
            try:
                outfile.write("\n//\n//\n".join(refined) + "\n")
            except TypeError:
                outfile.write(("\n//\n//\n".join(refined) + "\n").encode())

    # return nfiltered by indels, nreads in clusters, nreads after deduping
    return highindels


def reconcat(data, sample):
    """ takes aligned chunks (usually 10) and concatenates them """

    # get chunks
    chunks = glob.glob(
        os.path.join(data.tmpdir, sample.name + "_chunk_[0-9].aligned"))       

    # sort by chunk number, cuts off last 8 =(aligned)
    chunks.sort(key=lambda x: int(x.rsplit("_", 1)[-1][:-8]))

    # concatenate finished reads
    sample.files.clusters = os.path.join(
        data.dirs.clusts, sample.name + ".clustS.gz")

    # reconcats aligned clusters
    with gzip.open(sample.files.clusters, 'wb') as out:
        for fname in chunks:
            with open(fname) as infile:
                dat = infile.read().strip()
                dat += "\n//\n//\n"
                try:
                    out.write(dat)
                except TypeError:
                    out.write(dat.encode())
            os.remove(fname)


def persistent_popen_align3(clusts, maxseqs=200, is_gbs=False):
    "keeps a persistent bash shell open and feeds it muscle alignments"

    # create a separate shell for running muscle in, this is much faster
    # than spawning a separate subprocess for each muscle call
    proc = sps.Popen(
        ["bash"],
        stdin=sps.PIPE,
        stdout=sps.PIPE,
        bufsize=0,
    )

    # iterate over clusters in this file until finished
    aligned = []
    for clust in clusts:

        # new alignment string for read1s and read2s
        align1 = []
        align2 = []

        # don't bother aligning if only one seq
        if clust.count(">") == 1:
            aligned.append(clust.replace(">", "").strip())
        else:

            # do we need to split the alignment? (is there a PE insert?)
            try:
                # make into list (only read maxseqs lines, 2X cuz names)
                lclust = clust.split()[:maxseqs * 2]

                # try to split cluster list at nnnn separator for each read
                lclust1 = list(chain(*zip(
                    lclust[::2], [i.split("nnnn")[0] for i in lclust[1::2]])))
                lclust2 = list(chain(*zip(
                    lclust[::2], [i.split("nnnn")[1] for i in lclust[1::2]])))

                # put back into strings
                clust1 = "\n".join(lclust1)
                clust2 = "\n".join(lclust2)

                # Align the first reads.
                # The muscle command with alignment as stdin and // as split
                cmd1 = ("echo -e '{}' | {} -quiet -in - ; echo {}"
                        .format(clust1, ip.bins.muscle, "//\n"))

                # send cmd1 to the bash shell
                proc.stdin.write(cmd1.encode())

                # read the stdout by line until splitter is reached
                # meaning that the alignment is finished.
                for line in iter(proc.stdout.readline, b'//\n'):
                    align1.append(line.decode())

                # Align the second reads.
                # The muscle command with alignment as stdin and // as split
                cmd2 = ("echo -e '{}' | {} -quiet -in - ; echo {}"
                        .format(clust2, ip.bins.muscle, "//\n"))

                # send cmd2 to the bash shell
                proc.stdin.write(cmd2.encode())

                # read the stdout by line until splitter is reached
                # meaning that the alignment is finished.
                for line in iter(proc.stdout.readline, b'//\n'):
                    align2.append(line.decode())

                # join up aligned read1 and read2 and ensure names order match
                lines1 = "".join(align1)[1:].split("\n>")
                lines2 = "".join(align2)[1:].split("\n>")
                dalign1 = dict([i.split("\n", 1) for i in lines1])
                dalign2 = dict([i.split("\n", 1) for i in lines2])

                # sort the first reads
                keys = list(dalign1.keys())
                seed = [i for i in keys if i[-1] == "*"][0]
                keys.pop(keys.index(seed))
                order = [seed] + sorted(
                    keys, key=get_derep_num, reverse=True)                

                # combine in order
                alignpe = []                
                for key in order:
                    alignpe.append("\n".join([
                        key, 
                        dalign1[key].replace("\n", "") + "nnnn" + \
                        dalign2[key].replace("\n", "")]))

                # append aligned cluster string
                aligned.append("\n".join(alignpe).strip())

            # Malformed clust. Dictionary creation with only 1 element 
            except ValueError as inst:
                print("Bad PE cluster - {}\nla1 - {}\nla2 - {}"
                      .format(clust, lines1, lines2)
                      )

            ## Either reads are SE, or at least some pairs are merged.
            except IndexError:

                # limit the number of input seqs
                # use lclust already built before checking pairs
                lclust = "\n".join(clust.split()[:maxseqs * 2])

                # the muscle command with alignment as stdin and // as splitter
                cmd = ("echo -e '{}' | {} -quiet -in - ; echo {}"
                       .format(lclust, ip.bins.muscle, "//\n"))

                ## send cmd to the bash shell (TODO: PIPE could overflow here!)
                proc.stdin.write(cmd.encode())

                ## read the stdout by line until // is reached. This BLOCKS.
                for line in iter(proc.stdout.readline, b'//\n'):
                    align1.append(line.decode())

                ## remove '>' from names, and '\n' from inside long seqs                
                lines = "".join(align1)[1:].split("\n>")

                ## find seed of the cluster and put it on top.
                #seed = [i for i in lines if i.split(";")[-1][0] == "*"][0]
                seed = [i for i in lines if i.split('\n')[0][-1] == "*"][0]
                lines.pop(lines.index(seed))
                lines = [seed] + sorted(
                    lines, key=get_derep_num, reverse=True)

                ## format remove extra newlines from muscle
                aa = [i.split("\n", 1) for i in lines]
                align1 = [i[0] + '\n' + "".join([j.replace("\n", "")
                          for j in i[1:]]) for i in aa]

                # trim edges in sloppy gbs/ezrad data.
                # Maybe relevant to other types too...
                if is_gbs:
                    align1 = gbs_trim(align1)

                ## append to aligned
                aligned.append("\n".join(align1))

    # cleanup
    proc.stdout.close()
    if proc.stderr:
        proc.stderr.close()
    proc.stdin.close()
    proc.wait()

    ## return the aligned clusters
    return aligned


def aligned_indel_filter(clust, max_internal_indels):
    """ checks for too many internal indels in muscle aligned clusters """

    # make into list
    lclust = clust.split()

    # paired or not
    try:
        seq1 = [i.split("nnnn")[0] for i in lclust[1::2]]
        seq2 = [i.split("nnnn")[1] for i in lclust[1::2]]
        intindels1 = [i.rstrip("-").lstrip("-").count("-") for i in seq1]
        intindels2 = [i.rstrip("-").lstrip("-").count("-") for i in seq2]
        intindels = intindels1 + intindels2
        if max(intindels) > max_internal_indels:
            return 1
    except IndexError:
        seq1 = lclust[1::2]
        intindels = [i.rstrip("-").lstrip("-").count("-") for i in seq1]
        if max(intindels) > max_internal_indels:
            return 1     
    return 0


def get_derep_num(read):
    "return the number of replicates in a derep read"
    return int(read.split("=")[-1].split("\n")[0][:-2])


def gbs_trim(align1):
    """
    No reads can go past the left of the seed, or right of the least extended
    reverse complement match. Example below. m is a match. u is an area where 
    lots of mismatches typically occur. The cut sites are shown.

    Original locus*
    Seed           TGCAG************************************-----------------------
    Forward-match  TGCAGmmmmmmmmmmmmmmmmmmmmmmmmmmmmmmmmmmmm-----------------------
    Forward-match  TGCAGmmmmmmmmmmmmmmmmmmmmmmmmmmmmmm-----------------------------
    Forward-match  TGCAGmmmmmmmmmmmmmmmmmmmmmmmmmmmmmmmmmmm------------------------
    Revcomp-match  ------------------------mmmmmmmmmmmmmmmmmmmmmmmmmmmCTGCAuuuuuuuu
    Revcomp-match  ---------------mmmmmmmmmmmmmmmmmmmmmmmmmmmmmmCTGCAuuuuuuuuuuuuuu
    Revcomp-match  --------------------------------mmmmmmmmmmmmmmmmmmmmmmmmmmmCTGCA
    Revcomp-match  ------------------------mmmmmmmmmmmmmmmmmmmmmmmmmmmCTGCAuuuuuuuu

    Trimmed locus*
    Seed           TGCAG************************************---------
    Forward-match  TGCAGmmmmmmmmmmmmmmmmmmmmmmmmmmmmmmmmmmmm---------
    Forward-match  TGCAGmmmmmmmmmmmmmmmmmmmmmmmmmmmmmm---------------
    Forward-match  TGCAGmmmmmmmmmmmmmmmmmmmmmmmmmmmmmmmmmmm----------
    Revcomp-match  ------------------------mmmmmmmmmmmmmmmmmmmmmmmmmm
    Revcomp-match  ---------------mmmmmmmmmmmmmmmmmmmmmmmmmmmmmmCTGCA
    Revcomp-match  --------------------------------mmmmmmmmmmmmmmmmmm
    Revcomp-match  ------------------------mmmmmmmmmmmmmmmmmmmmmmmmmm
    """
    leftmost = rightmost = None
    dd = {k: v for k, v in [j.rsplit("\n", 1) for j in align1]}
    seed = [i for i in dd.keys() if i.rsplit(";")[-1][0] == "*"][0]
    leftmost = [i != "-" for i in dd[seed]].index(True)
    revs = [i for i in dd.keys() if i.rsplit(";")[-1][0] == "-"]
    if revs:
        subright = max([[i != "-" for i in seq[::-1]].index(True) 
                        for seq in [dd[i] for i in revs]])
    else:
        subright = 0
    rightmost = len(dd[seed]) - subright

    # if locus got clobbered then print place-holder NNN
    names, seqs = zip(*[i.rsplit("\n", 1) for i in align1])
    if rightmost > leftmost:
        newalign1 = [n + "\n" + i[leftmost:rightmost] 
                     for i, n in zip(seqs, names)]
    else:
        newalign1 = [n + "\nNNN" for i, n in zip(seqs, names)]
    return newalign1


def index_ref_with_bwa(data, alt=False):
    "Index the reference sequence, unless it already exists"

    # get ref file from params, alt ref is for subtraction
    if not alt:
        refseq_file = data.params.reference_sequence
    else:
        refseq_file = data.params.reference_as_filter

    # check that ref file exists
    if not os.path.exists(refseq_file):
        if not alt:
            raise IPyradError((
                "Assembly method {} requires that you enter a "
                "reference_sequence_path. The path you entered was not "
                "found: \n{}")
                .format(data.params.assembly_method))
        else:
            raise IPyradError((
                "reference_as_filter requires that you enter a reference "
                "fasta file. The path you entered was not found: \n{}")
                .format(data.params.assembly_method))

    # If reference sequence already exists then bail out of this func
    index_files = [".amb", ".ann", ".bwt", ".pac", ".sa"]
    if all([os.path.isfile(refseq_file + i) for i in index_files]):
        return

    # bwa index <reference_file>
    cmd = [ip.bins.bwa, "index", refseq_file]
    proc = sps.Popen(cmd, stderr=sps.PIPE, stdout=None)
    error = proc.communicate()[1].decode()

    # error handling for one type of error on stderr
    if proc.returncode:
        if "please use bgzip" in error:
            raise IPyradError(NO_ZIP_BINS.format(refseq_file))
        else:
            raise IPyradError(error)


def index_ref_with_sam(data, alt=False):
    "Index ref for building scaffolds w/ index numbers in steps 5-6"

    # get ref file from params, alt ref is for subtraction
    if not alt:
        refseq_file = data.params.reference_sequence
    else:
        refseq_file = data.params.reference_as_filter

    # check whether it is already indexed
    if not os.path.exists(refseq_file):
        if not alt:
            raise IPyradError((
                "Assembly method {} requires that you enter a "
                "reference_sequence_path. The path you entered was not "
                "found: \n{}")
                .format(data.params.assembly_method))
        else:
            raise IPyradError((
                "reference_as_filter requires that you enter a reference "
                "fasta file. The path you entered was not found: \n{}")
                .format(data.params.assembly_method))

    # If reference index exists then bail out unless force
    if os.path.exists(refseq_file + ".fai"):
        return

    # complain if file is bzipped
    if refseq_file.endswith(".gz"):
        raise IPyradError("You must decompress your genome file.") 

    # index the file
    pysam.faidx(refseq_file)


def mapping_reads(data, sample, nthreads, altref=False):
    """
    Map reads to reference sequence. This reads in the fasta files
    (samples.files.edits), and maps each read to the reference. Unmapped reads
    are dropped right back in the de novo pipeline.
    Mapped reads end up in a sam file.

    Parameters
    -----------
    alt (bool): 
        if True the alternate reference is mapped to for read removal.
    umap (bool):
        if True then unmapped reads from previous run are used for mapping.
    """
    # outfiles
    samout = os.path.join(
        data.dirs.refmapping,
        "{}.sam".format(sample.name))

    bamout = os.path.join(
        data.dirs.refmapping,
        "{}-mapped-sorted.bam".format(sample.name))

    # keeping the unmapped reads (for filtering against a 'exclude' reference)
    ubamout = os.path.join(
        data.dirs.refmapping,
        "{}-unmapped.bam".format(sample.name))

    ufastqout = os.path.join(
        data.dirs.refmapping,
        "{}-unmapped.fastq".format(sample.name))

    # MODE 0 : paired (w or w/o refminus) 
    # select (derep-declone or non-derep) non-merged readpairs
    if "pair" in data.params.datatype:
        read1s = [
            os.path.join(data.tmpdir, "{}_R1-tmp.fa".format(sample.name)),
            os.path.join(data.tmpdir, "{}_R1_concatedit.fq.gz".format(sample.name)),
            sample.files.edits[0][0],
        ]
        read2s = [
            os.path.join(data.tmpdir, "{}_R2-tmp.fa".format(sample.name)),
            os.path.join(data.tmpdir, "{}_R2_concatedit.fq.gz".format(sample.name)),
            sample.files.edits[0][1],
        ]
        index = min([i for i, j in enumerate(read1s) if os.path.exists(j)])

        # the files for mapping        
        infiles = [read1s[index], read2s[index]]

    if altref:
        reference = data.params.reference_as_filter
    else:
        reference = data.params.reference_sequence

    # # MODE 2 (single denovo refminus) select non-derep non-merged read1 files
    # elif mode == 2:
    #     read1s = [
    #         os.path.join(data.tmpdir, "{}_derep.fa".format(sample.name)),
    #         os.path.join(data.tmpdir, "{}_R1-tmp.fastq".format(sample.name)),
    #     ]
    #     index = min([i for i, j in enumerate(read1s) if os.path.exists(j)])
    #     infiles = [read1s[index]]
    #     reference = data.params.reference_as_filter

    # # MODE 2 (single ref refminus) select non-derep non-merged read1 files
    # elif mode == 3:


    # # infiles: dereplicated read1 and read2 files
    # if not umap:
    #     if "pair" not in data.params.datatype:
    #         # get the input file by selecting in order of priority
    #         hierarch = [
    #             os.path.join(data.tmpdir, "{}_derep.fa".format(sample.name)),
    #             os.path.join(data.tmpdir, "{}_R1-tmp.fastq".format(sample.name)),
    #         ]
    #         index = min([i for i, j in enumerate(hierarch) if os.path.exists(j)])
    #         infile1 = hierarch[index]
    #     else:
    #         # get the input file by selecting in order of priority            
    #         hierarch = [
    #             os.path.join(data.tmpdir, "{}-tmp-umap1.fastq".format(sample.name)),
    #             os.path.join(data.tmpdir, "{}_R1-tmp.fastq".format(sample.name)),
    #         ]
    #         index = min([i for i, j in enumerate(hierarch) if os.path.exists(j)])
    #         infile1 = hierarch[index]
    #         infile2 = infile1.replace("...", "TODO")

    #     # append one or both depending on single or paired
    #     infiles = []
    #     for infile in [inread1, inread2]:
    #         if os.path.exists(infile):
    #             infiles.append(infile)

    # # UMAP selects read files that already exclude the mapped reads
    # else:
    #     if "pair" not in data.params.datatype:
    #         infiles = [
    #             os.path.join(data.tmpdir, "{}_derep.fa".format(sample.name))]
    #     else:
    #         inread1 = os.path.join(
    #             data.tmpdir, "{}-tmp-umap1.fastq".format(sample.name))
    #         inread2 = os.path.join(
    #             data.tmpdir, "{}-tmp-umap2.fastq".format(sample.name))
    #         infiles = []
    #         for infile in [inread1, inread2]:
    #             if os.path.exists(infile):
    #                 infiles.append(infile)        

    # (cmd1) bwa mem [OPTIONS] <index_name> <file_name_A> [<file_name_B>]
    #  -t #         : Number of threads
    #  -M           : Mark split alignments as secondary.

    # (cmd2) samtools view [options] <in.bam>|<in.sam>|<in.cram> [region ...]
    #  -b = write to .bam
    #  -q = Only keep reads with mapq score >= 30 (seems to be pretty standard)
    #  -F = Select all reads that DON'T have these flags.
    #        0x4 (segment unmapped)
    #        0x100 (Secondary alignment) 
    #        0x800 (supplementary alignment) (chimeric-like, not likely)
    #        0x71
    #        0xb1 
    #  -U = Write out all reads that don't pass the -F filter
    #       (all unmapped reads go to this file).

    # (cmd3) samtools sort [options...] [in.bam]
    #  -T = Temporary file name, this is required by samtools, ignore it
    #       Here we hack it to be samhandle.tmp cuz samtools cleans it up
    #  -O = Output file format, in this case bam
    #  -o = Output file name

    # (cmd5) samtools bam2fq -v 45 [in.bam]
    #   -v45 set the default qscore arbirtrarily high
    #

    # check files
    if not os.path.exists(reference):
        raise IPyradError("file not found: {}".format(reference))
    if not infiles:
        raise IPyradError("derep files not found")

    # command string for mapping
    cmd1 = [
        ip.bins.bwa, "mem",
        "-t", str(max(1, nthreads)),
        "-M",
        reference,
    ]
    cmd1 += infiles

    # Insert optional flags for bwa
    bwa_args = data.hackersonly.bwa_args.split()
    bwa_args.reverse()
    for arg in bwa_args:
        cmd1.insert(2, arg)

    with open(samout, 'wb') as outfile:
        proc1 = sps.Popen(cmd1, stderr=None, stdout=outfile)
        error1 = proc1.communicate()[0]
        if proc1.returncode:
            raise IPyradError("bwa error: {}".format(error1))

    # sends unmapped reads to a files and will PIPE mapped reads to cmd3
    cmd2 = [
        ip.bins.samtools, "view",
        "-b",
        "-F", "0x904",
        "-U", ubamout,
        samout,
    ]

    # this is gonna catch mapped bam output from cmd2 and write to file
    cmd3 = [
        ip.bins.samtools, "sort",
        "-T", os.path.join(data.dirs.refmapping, sample.name + ".sam.tmp"),
        "-O", "bam",
        "-o", bamout]

    # Later we're gonna use samtools to grab out regions using 'view'
    cmd4 = [ip.bins.samtools, "index", bamout]

    # convert unmapped reads to fastq
    cmd5 = [
        ip.bins.samtools, "bam2fq",
        "-v 45",
        ubamout,
    ]

    # Insert additional arguments for paired data to the commands.
    # We assume Illumina paired end reads for the orientation
    # of mate pairs (orientation: ---> <----).
    if 'pair' in data.params.datatype:
        # add samtools filter for only keep if both pairs hit
        # 0x1 - Read is paired
        # 0x2 - Each read properly aligned
        cmd2.insert(2, "0x3")
        cmd2.insert(2, "-f")

        # tell bam2fq that there are output files for each read pair
        cmd5.insert(2, os.path.join(
            data.tmpdir, sample.name + "-tmp-umap1.fastq"))
        cmd5.insert(2, "-1")
        cmd5.insert(2, os.path.join(
            data.tmpdir, sample.name + "-tmp-umap2.fastq"))
        cmd5.insert(2, "-2")
    else:
        cmd5.insert(2, ufastqout)
        cmd5.insert(2, "-0")

    # cmd2 writes to sname.unmapped.bam and fills pipe with mapped BAM data
    proc2 = sps.Popen(cmd2, stderr=sps.STDOUT, stdout=sps.PIPE)

    # cmd3 pulls mapped BAM from pipe and writes to sname.mapped-sorted.bam
    proc3 = sps.Popen(
        cmd3, stderr=sps.STDOUT, stdout=sps.PIPE, stdin=proc2.stdout)
    error3 = proc3.communicate()[0]
    if proc3.returncode:
        raise IPyradError(error3)
    proc2.stdout.close()

    # cmd4 indexes the bam file
    proc4 = sps.Popen(cmd4, stderr=sps.STDOUT, stdout=sps.PIPE)
    error4 = proc4.communicate()[0]
    if proc4.returncode:
        raise IPyradError(error4)

    # Running cmd5 writes to either edits/sname-refmap_derep.fa for SE
    # or it makes edits/sname-tmp-umap{12}.fastq for paired data, which
    # will then need to be merged.
    proc5 = sps.Popen(cmd5, stderr=sps.STDOUT, stdout=sps.PIPE)
    error5 = proc5.communicate()[0]
    if proc5.returncode:
        raise IPyradError(error5)


def check_insert_size(data, sample):
    """
    check mean insert size for this sample and update 
    hackersonly.max_inner_mate_distance if need be. This value controls how 
    far apart mate pairs can be to still be considered for bedtools merging 
    downstream.
    """
    sbam = os.path.join(
        data.dirs.refmapping, 
        "{}-mapped-sorted.bam".format(sample.name)
    )
    stats = pysam.stats(sbam)
    statslines = [i for i in stats.split("\n") if i.startswith("SN")]

    ## starting vals
    avg_insert = 0
    stdv_insert = 0
    avg_len = 0

    ## iterate over results
    for line in statslines:
        if "insert size average" in line:
            avg_insert = float(line.split(":")[-1].strip())

        elif "insert size standard deviation" in line:
            ## hack to fix sim data when stdv is 0.0. Shouldn't
            ## impact real data bcz stdv gets rounded up below
            stdv_insert = float(line.split(":")[-1].strip()) + 0.1
       
        elif "average length" in line:
            avg_len = float(line.split(":")[-1].strip())

    ## If all values return successfully set the max inner mate distance.
    ## This is tricky. avg_insert is the average length of R1+R2+inner mate
    ## distance. avg_len is the average length of a read. If there are lots
    ## of reads that overlap then avg_insert will be close to but bigger than
    ## avg_len. We are looking for the right value for `bedtools merge -d`
    ## which wants to know the max distance between reads. 
    if all([avg_insert, stdv_insert, avg_len]):
        ## If 2 * the average length of a read is less than the average
        ## insert size then most reads DO NOT overlap
        if stdv_insert < 5:
            stdv_insert = 5.
        if (2 * avg_len) < avg_insert:
            hack = avg_insert + (3 * np.ceil(stdv_insert)) - (2 * avg_len)

        ## If it is > than the average insert size then most reads DO
        ## overlap, so we have to calculate inner mate distance a little 
        ## differently.
        else:
            hack = (avg_insert - avg_len) + (3 * np.ceil(stdv_insert))           

        ## set the hackerdict value
        data.hackersonly.max_inner_mate_distance = int(np.ceil(hack))

    else:
        ## If something fsck then set a relatively conservative distance
        data.hackersonly.max_inner_mate_distance = 300


def bedtools_merge(data, sample):
    """
    Get all contiguous genomic regions with one or more overlapping
    reads. This is the shell command we'll eventually run

    bedtools bamtobed -i 1A_0.sorted.bam | bedtools merge [-d 100]
        -i <input_bam>  :   specifies the input file to bed'ize
        -d <int>        :   For PE set max distance between reads
    """
    mappedreads = os.path.join(
        data.dirs.refmapping,
        "{}-mapped-sorted.bam".format(sample.name))

    # command to call `bedtools bamtobed`, and pipe output to stdout
    # Usage:   bedtools bamtobed [OPTIONS] -i <bam>
    # Usage:   bedtools merge [OPTIONS] -i <bam>
    cmd1 = [ip.bins.bedtools, "bamtobed", "-i", mappedreads]
    cmd2 = [ip.bins.bedtools, "merge", "-i", "-"]

    # If PE the -d flag to tell bedtools how far apart to allow mate pairs.
    # If SE the -d flag is negative, specifying that SE reads need to
    # overlap by at least a specific number of bp. This prevents the
    # stairstep syndrome when a + and - read are both extending from
    # the same cutsite. Passing a negative number to `merge -d` gets this done.
    # +++ scrath the above, we now deal with step ladder data
    if 'pair' in data.params.datatype:
        check_insert_size(data, sample)
        cmd2.insert(2, str(data.hackersonly.max_inner_mate_distance))
        cmd2.insert(2, "-d")
    #else:
    #    cmd2.insert(2, str(-1 * data._hackersonly["min_SE_refmap_overlap"]))
    #    cmd2.insert(2, "-d")

    ## pipe output from bamtobed into merge
    proc1 = sps.Popen(cmd1, stderr=sps.STDOUT, stdout=sps.PIPE)
    proc2 = sps.Popen(cmd2, stderr=sps.STDOUT, stdout=sps.PIPE, stdin=proc1.stdout)
    result = proc2.communicate()[0].decode()
    proc1.stdout.close()

    # check for errors and do cleanup
    if proc2.returncode:
        raise IPyradError("error in %s: %s", cmd2, result)

    # Report the number of regions we're returning
    # nregions = len(result.strip().split("\n"))
    return result


def build_clusters_from_cigars(data, sample):
    """
    Directly building clusters relative to reference. Uses the function 
    cigared() to impute indels relative to reference. This means add - for 
    insertion and skip* deletions. Skipping is not a good final solution.
    """
    # get all regions with reads. Generator to yield (str, int, int)
    fullregions = bedtools_merge(data, sample).strip().split("\n")
    regions = (i.split("\t") for i in fullregions)
    regions = ((i, int(j), int(k)) for (i, j, k) in regions)

    # access reads from bam file using pysam
    bamfile = pysam.AlignmentFile(
        os.path.join(
            data.dirs.refmapping,
            "{}-mapped-sorted.bam".format(sample.name)),
        'rb')

    # output path 
    opath = os.path.join(
        data.dirs.clusts, "{}.clustS.gz".format(sample.name))
    out = gzip.open(opath, 'wt')
    idx = 0

    # iterate over all regions to build clusters
    clusters = []
    for reg in regions:
        # uncomment and compare against ref sequence when testing
        # ref = get_ref_region(data.paramsdict["reference_sequence"], *reg)
        reads = bamfile.fetch(*reg)

        # store reads in a dict
        rdict = {}

        # paired-end data cluster building
        if "pair" in data.params.datatype:

            # match paired reads together in a dictionary
            for read in reads:
                if read.qname not in rdict:
                    rdict[read.qname] = [read, None]
                else:
                    rdict[read.qname][1] = read

            # sort keys by derep number
            keys = sorted(
                rdict.keys(),
                key=lambda x: int(x.split("=")[-1]), reverse=True)

            # build the cluster based on map positions, orientation, cigar
            clust = []
            for key in keys:
                r1, r2 = rdict[key]
                if r1 and r2:

                    #lref = len(ref[1])
                    lref = reg[2] - reg[1]
                    arr1 = np.zeros(lref, dtype="U1")
                    arr2 = np.zeros(lref, dtype="U1")
                    arr1.fill("-")
                    arr2.fill("-")

                    # how far ahead of the start does this read begin
                    seq = cigared(r1.seq, r1.cigar)
                    start = r1.reference_start - reg[1] 
                    arr1[start:start + len(seq)] = list(seq)

                    seq = cigared(r2.seq, r2.cigar)
                    start = r2.reference_start - reg[1] 
                    arr2[start:start + len(seq)] = list(seq)

                    arr3 = join_arrays(arr1, arr2)
                    pairseq = "".join(arr3)

                    ori = "+"
                    if r1.is_reverse:
                        ori = "-"
                    derep = r1.qname.split("=")[-1]

                    if data.hackersonly.declone_PCR_duplicates:
                        tag = r1.qname.split(";")[-2]
                        rname = "{}:{}-{};{};size={};{}".format(
                            reg[0], reg[1], reg[2], tag, derep, ori,
                        )
                    else:
                        rname = "{}:{}-{};size={};{}".format(
                            reg[0], reg[1], reg[2], derep, ori,
                        )
                    # *reg, derep, ori)
                    clust.append("{}\n{}".format(rname, pairseq))

        # single-end data cluster building
        else:   
            mstart = int(9e12)
            mend = 0

            for read in reads:
                rdict[read.qname] = read
                mstart = min(mstart, read.aend - read.alen)
                mend = max(mend, read.aend)

            # sort keys by derep number
            keys = sorted(
                rdict.keys(),
                key=lambda x: int(x.split("=")[-1]), reverse=True)

            # build the cluster based on map positions, orientation, cigar
            clust = []
            for key in keys:
                r1 = rdict[key]

                #aref = np.array(list(ref[1]))
                lref = mend - mstart
                arr1 = np.zeros(lref, dtype="U1")
                arr1.fill("-")

                # how far ahead of the start does this read begin
                seq = cigared(r1.seq, r1.cigar)
                rstart = (r1.aend - r1.alen) - mstart
                arr1[rstart:rstart + len(seq)] = list(seq)
                aseq = "".join(arr1)

                ori = "+"
                if r1.is_reverse:
                    ori = "-"
                derep = r1.qname.split("=")[-1]
                rname = "{}:{}-{};size={};{}".format(
                    reg[0], mstart, mend, derep, ori)
                clust.append("{}\n{}".format(rname, aseq))

        # store this cluster
        if clust:
            clusters.append("\n".join(clust))
            idx += 1

        # if 1000 clusters stored then write to disk
        if not idx % 1000:
            if clusters:
                out.write("\n//\n//\n".join(clusters) + "\n//\n//\n")
                clusters = []

    # write final remaining clusters to disk
    if clusters:
        out.write("\n//\n//\n".join(clusters) + "\n//\n//\n")
    out.close()


def split_endtoend_reads(data, sample):
    """
    Takes R1nnnnR2 derep reads from paired data and splits it back into
    separate R1 and R2 parts for read mapping.
    """
    # select tagged if it exists else choose derep
    inp = [
        os.path.join(data.tmpdir, "{}_tagged.fa".format(sample.name)),
        os.path.join(data.tmpdir, "{}_derep.fa".format(sample.name)),
    ]
    inp = [i for i in inp if os.path.exists(i)][0]

    # output fasta names
    out1 = os.path.join(data.tmpdir, "{}_R1-tmp.fa".format(sample.name))
    out2 = os.path.join(data.tmpdir, "{}_R2-tmp.fa".format(sample.name))

    # open files for writing
    splitderep1 = open(out1, 'w')
    splitderep2 = open(out2, 'w')

    with open(inp, 'r') as infile:
        # Read in the infile two lines at a time: (seqname, sequence)
        duo = izip(*[iter(infile)] * 2)

        # lists for storing results until ready to write
        split1s = []
        split2s = []

        # iterate over input splitting, saving, and writing.
        idx = 0
        while 1:
            try:
                itera = next(duo)
            except StopIteration:
                break

            # [possible] splitting denovo post-vsearch-merged pairs b/c 
            # refminus mapping had to occur after 3rad tagging which required
            # dereping as joined reads. Split in half or minimum of 32 bp.
            try:
                # split the duo into separate parts and inc counter
                part1, part2 = itera[1].split("nnnn")
                idx += 1

            # later: use the fact they are identical to know they were merged.
            except ValueError:
                part1, part2 = itera[1].strip(), itera[1]

            # R1 needs a newline, but R2 inherits it from the original file
            # store parts in lists until ready to write
            split1s.append("{}{}\n".format(itera[0], part1))
            split2s.append("{}{}".format(itera[0], part2))

            # if large enough then write to file
            if not idx % 10000:
                splitderep1.write("".join(split1s))
                splitderep2.write("".join(split2s))
                split1s = []
                split2s = []

    # write final chunk if there is any
    if any(split1s):
        splitderep1.write("".join(split1s))
        splitderep2.write("".join(split2s))

    # close handles
    splitderep1.close()
    splitderep2.close()


# DEPRECATED: SLOW
# def get_ref_region(reference, contig, rstart, rend):
#     "returns the reference sequence over a given region"
#     cmd = [
#         ip.bins.samtools, 'faidx',
#         reference,
#         "{}:{}-{}".format(contig, rstart + 1, rend),
#     ]
#     stdout = sps.Popen(cmd, stdout=sps.PIPE).communicate()[0]
#     name, seq = stdout.decode().split("\n", 1)
#     listseq = [name, seq.replace("\n", "")]
#     return listseq


def join_arrays(arr1, arr2):
    "join read1 and read2 arrays and resolve overlaps"
    arr3 = np.zeros(arr1.size, dtype="U1")
    for i in range(arr1.size):

        if arr1[i] == arr2[i]:
            arr3[i] = arr1[i]

        elif arr1[i] == "N":
            if arr2[i] == "-":
                arr3[i] = "N"
            else:
                arr3[i] = arr2[i]

        elif arr2[i] == "N":
            if arr1[i] == "-":
                arr3[i] = "N"
            else:
                arr3[i] = arr1[i]

        elif arr1[i] == "-":
            if arr2[i] == "N":
                arr3[i] = "N"
            else:
                arr3[i] = arr2[i]

        elif arr2[i] == "-":
            if arr1[i] == "N":
                arr3[i] = "N"
            else:
                arr3[i] = arr1[i]

        else:
            arr3[i] = "N"
    return arr3


def cigared(sequence, cigartups):
    "modify sequence based on its cigar string"
    start = 0
    seq = ""
    for tup in cigartups:
        flag, add = tup
        if flag == 0:
            seq += sequence[start:start + add]
        if flag == 1:
            pass
        if flag == 2:
            seq += "-" * add
            start -= add
        if flag == 4:
            pass
        start += add
    return seq


def get_quick_depths(data, sample):
    "iterate over clustS files to get data"

    ## use existing sample cluster path if it exists, since this
    ## func can be used in step 4 and that can occur after merging
    ## assemblies after step3, and if we then referenced by data.dirs.clusts
    ## the path would be broken.
    if not sample.files.clusters:
        sample.files.clusters = os.path.join(
            data.dirs.clusts,
            "{}.clustS.gz".format(sample.name))

    try:
        # get new clustered loci
        with gzip.open(sample.files.clusters, 'rt') as infile:
            pairdealer = izip(*[iter(infile)] * 2)

            ## storage
            depths = []
            maxlen = []

            ## start with cluster 0
            tdepth = 0
            tlen = 0

            ## iterate until empty
            while 1:
                ## grab next
                try:
                    name, seq = next(pairdealer)
                except StopIteration:
                    break

                # if not the end of a cluster
                if name.strip() == seq.strip():
                    depths.append(tdepth)
                    maxlen.append(tlen)
                    tlen = 0
                    tdepth = 0

                else:
                    tdepth += int(name.strip().split("=")[-1][:-2])
                    tlen = len(seq)
    except TypeError:
        raise IPyradError(
            "error in get_quick_depths(): {}".format(sample.files.clusters))

    # return
    return np.array(maxlen), np.array(depths)


def store_sample_stats(data, sample, maxlens, depths):
    "stats, cleanup, and link to samples"

    # Test if depths is non-empty, but just full of zeros.
    if not depths.max():
        print("    no clusters found for {}".format(sample.name))
        return

    else:
        # store which min was used to calculate hidepth here
        sample.stats_dfs.s3["hidepth_min"] = data.params.mindepth_majrule

        # If our longest sequence is longer than the current max_fragment_len
        # then update max_fragment_length. For assurance we require that
        # max len is 4 greater than maxlen, to allow for pair separators.
        hidepths = depths >= data.params.mindepth_majrule
        maxlens = maxlens[hidepths]

        # Handle the case where there are no hidepth clusters
        if maxlens.any():
            maxlen = int(maxlens.mean() + (2. * maxlens.std()))
        else:
            maxlen = 0
        if maxlen > data.hackersonly.max_fragment_length:
            data.hackersonly.max_fragment_length = int(maxlen + 4)

        # make sense of stats
        keepmj = depths[depths >= data.params.mindepth_majrule]
        keepstat = depths[depths >= data.params.mindepth_statistical]

        # sample summary stat assignments
        sample.stats["state"] = 3
        sample.stats["clusters_total"] = int(depths.shape[0])
        sample.stats["clusters_hidepth"] = int(keepmj.shape[0])

        # store depths histogram as a dict. Limit to first 25 bins
        bars, bins = np.histogram(depths, bins=range(1, 26))
        sample.depths = {int(i): int(v) for i, v in zip(bins, bars) if v}

        # sample stat assignments
        # Trap numpy warnings ("mean of empty slice") for samps w/ few reads
        with warnings.catch_warnings():
            warnings.simplefilter("ignore", category=RuntimeWarning)
            sample.stats_dfs.s3["merged_pairs"] = sample.stats.reads_merged
            sample.stats_dfs.s3["clusters_total"] = int(depths.shape[0])
            try:
                sample.stats_dfs.s3["clusters_hidepth"] = (
                    int(sample.stats["clusters_hidepth"]))
            except ValueError:
                # Handle clusters_hidepth == NaN
                sample.stats_dfs.s3["clusters_hidepth"] = 0
            sample.stats_dfs.s3["avg_depth_total"] = float(depths.mean())
            sample.stats_dfs.s3["avg_depth_mj"] = float(keepmj.mean())
            sample.stats_dfs.s3["avg_depth_stat"] = float(keepstat.mean())
            sample.stats_dfs.s3["sd_depth_total"] = float(depths.std())
            sample.stats_dfs.s3["sd_depth_mj"] = float(keepmj.std())
            sample.stats_dfs.s3["sd_depth_stat"] = float(keepstat.std())

    # store results
    # If PE, samtools reports the _actual_ number of reads mapped, both
    # R1 and R2, so here if PE divide the results by 2 to stay consistent
    # with how we've been reporting R1 and R2 as one "read pair"
    if "pair" in data.params.datatype:
        sample.stats["refseq_mapped_reads"] = sum(depths)
        sample.stats["refseq_unmapped_reads"] = int(
            sample.stats.reads_passed_filter - \
            sample.stats["refseq_mapped_reads"])

    # cleanup
    if not data.params.assembly_method == "denovo":    
        unmapped = os.path.join(
            data.dirs.refmapping, 
            sample.name + "-unmapped.bam")
        samplesam = os.path.join(
            data.dirs.refmapping, 
            sample.name + ".sam")
        for rfile in [unmapped, samplesam]:
            if os.path.exists(rfile):
                os.remove(rfile)

    # if loglevel==DEBUG
    # log_level = ip.logger.getEffectiveLevel()
    # if log_level != 10:
    ## Clean up loose files only if not in DEBUG
    ##- edits/*derep, utemp, *utemp.sort, *htemp, *clust.gz
    derepfile = os.path.join(data.dirs.edits, sample.name + "_derep.fa")
    mergefile = os.path.join(data.dirs.edits, sample.name + "_merged_.fastq")
    uhandle = os.path.join(data.dirs.clusts, sample.name + ".utemp")
    usort = os.path.join(data.dirs.clusts, sample.name + ".utemp.sort")
    hhandle = os.path.join(data.dirs.clusts, sample.name + ".htemp")
    clusters = os.path.join(data.dirs.clusts, sample.name + ".clust.txt")

    for rfile in [derepfile, mergefile, uhandle, usort, hhandle, clusters]:
        if os.path.exists(rfile):
            os.remove(rfile)


def tag_to_header_for_decloning(data, sample):
    """
    Pull i5 tag from dereplicated sequence and append to (PE joined) 
    dereped seq header.

    # e.g.,      
    0004a51ebbcd442afb6b6d02f5daf553;size=6;*
    TATCGGTCATCGGCTAAGAATAAGAGAAAAAAACAAGTGAATGATAATGAATATGGATATGACTAAAA

    to 

    0004a51ebbcd442afb6b6d02f5daf553;tag=TATCGGTC;size=6;*
    ATCGGCTAAGAATAAGAGAAAAAAACAAGTGAATGATAATGAATATGGATATGACTAAAA
    """

    # paired reads are merged or joined in the merged file
    tmpin = os.path.join(data.tmpdir, "{}_derep.fa".format(sample.name))

    # we will write the modified version to this file
    tmpout = os.path.join(data.tmpdir, "{}_tagged.fa".format(sample.name))

    # Remove adapters from head of sequence and write out
    # tmp_outfile is now the input file for the next step
    # first vsearch derep discards the qscore so we iterate pairs
    outfile = open(tmpout, 'w') 
    with open(tmpin) as infile:

        # iterate over 2 lines a time
        duo = izip(*[iter(infile)] * 2)
        writing = []
        counts2 = 0

        # a list to store until writing
        while 1:
            try:
                read = next(duo)
            except StopIteration:
                break

            # extract i5 if it exists else use empty string           
            tag = read[1][:8]
            name, size = read[0].split(";")

            # add i5 to the 5' end of the sequence
            newread = [
                "{};tag={};{}".format(name, tag, size),
                read[1][8:],
            ]
            writing.append("".join(newread))

            # Write the data in chunks
            counts2 += 1
            if not counts2 % 1000:
                outfile.write("".join(writing))
                writing = []

        if writing:
            outfile.write("".join(writing))
            outfile.close()


def tag_for_decloning(data, sample):
    """
    Pull i5 tag from Illumina index and insert into the fastq name header
    so we can use it later to declone even after the fastq indices are gone.

    # e.g.,                                            i7       i5
    @NB551405:60:H7T2GAFXY:1:11101:24455:4008 1:N:0:TATCGGTC+CAAGACAA
    AAAAAAAAAAAAAAAAAAAAAAAAAAAAAAAA
    +
    BBBBBBBBBBBBBBBBBBBBBBBBBBBBBBBB

    to

    @NB551405:60:H7T2GAFXY:1:11101:24455:4008 1:N:0:TATCGGTC+CAAGACAA    
    CAAGACAAAAAAAAAAAAAAAAAAAAAAAAAAAAAAAAAA
    +
    FFFFFFFFBBBBBBBBBBBBBBBBBBBBBBBBBBBBBBBB

    3rad uses random adapters to identify pcr duplicates. We will
    remove pcr dupes here. Basically append the radom adapter to
    each sequence, do a regular old vsearch derep, then trim
    off the adapter, and push it down the pipeline. This will
    remove all identical seqs with identical random i5 adapters.
    """

    # paired reads are merged or joined in the merged file
    tmpin = os.path.join(data.tmpdir, "{}_merged.fastq".format(sample.name))

    # we will write the modified version to this file
    tmpout = os.path.join(data.tmpdir, "{}_declone.fastq".format(sample.name))

    # Remove adapters from head of sequence and write out
    # tmp_outfile is now the input file for the next step
    # first vsearch derep discards the qscore so we iterate pairs
    outfile = open(tmpout, 'w') 
    with open(tmpin) as infile:

        # iterate over 2 lines a time
        duo = izip(*[iter(infile)] * 4)
        writing = []
        counts2 = 0

        # a list to store until writing
        while 1:
            try:
                read = next(duo)
            except StopIteration:
                break

            # extract i5 if it exists else use empty string           
            try:
                indices = read[0].split(":")[-1]
                i5 = indices.split("+")[1].strip()
                assert len(i5) == 8
            except AssertionError:
                i5 = ""
            a5 = "B" * len(i5)

            # add i5 to the 5' end of the sequence
            newread = [
                read[0],
                i5 + read[1],
                read[2],
                a5 + read[3]
            ]
            writing.append("".join(newread))

            # Write the data in chunks
            counts2 += 1
            if not counts2 % 1000:
                outfile.write("".join(writing))
                writing = []

        if writing:
            outfile.write("".join(writing))
            outfile.close()


# globals
NO_ZIP_BINS = """
  Reference sequence must be de-compressed fasta or bgzip compressed,
  your file is probably gzip compressed. The simplest fix is to gunzip
  your reference sequence by running this command:

      gunzip {}

  Then edit your params file to remove the `.gz` from the end of the
  path to your reference sequence file and rerun step 3 with the `-f` flag.

      error {}
  """
REQUIRE_REFERENCE_PATH = """\
  Assembly method {} requires that you enter a 'reference_sequence_path'.
"""<|MERGE_RESOLUTION|>--- conflicted
+++ resolved
@@ -241,15 +241,16 @@
             # DENOVO MINUS
             elif self.data.params.assembly_method == "denovo-reference":
                 raise NotImplementedError(
-                    "datatype + assembly_method combo not yet supported")
+                    "denovo-reference no longer supported. "
+                    "see reference_as_filter parameter instead.")
 
             elif self.data.params.assembly_method == "denovo+reference":
                 raise NotImplementedError(
-                    "datatype + assembly_method combo not yet supported")
+                    "datatype + assembly_method combo not currently supported")
 
             else:
                 raise NotImplementedError(
-                    "datatype + assembly_method combo not yet supported")
+                    "datatype + assembly_method combo not currently supported")
 
         # single-end methods ------------------------------------
         else:
@@ -287,18 +288,6 @@
                     args=(),
                 )
 
-<<<<<<< HEAD
-=======
-            # DENOVO MINUS
-            elif self.data.params.assembly_method == "denovo-reference":
-                raise NotImplementedError(
-                    "datatype + assembly_method combo not yet supported")
-
-            elif self.data.params.assembly_method == "denovo+reference":
-                raise NotImplementedError(
-                    "datatype + assembly_method combo not yet supported")
-
->>>>>>> c6fdb52f
             else:
                 raise NotImplementedError(
                     "datatype + assembly_method combo not currently supported.")
