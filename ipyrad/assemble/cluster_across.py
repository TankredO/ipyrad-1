--- conflicted
+++ resolved
@@ -254,6 +254,7 @@
     uhaplos = os.path.join(data.dirs.consens, data.name+".utemp")
     hhaplos = os.path.join(data.dirs.consens, data.name+".htemp")
     logfile = os.path.join(data.dirs.consens, "s6_cluster_stats.txt")
+    data.statsfiles.s6 = logfile
 
     ## parameters that vary by datatype 
     ## (too low of cov values yield too many poor alignments)
@@ -271,25 +272,6 @@
         strand = "plus"
         print(noreverse, "not performing reverse complement clustering")
 
-    ## get call string. Thread=0 means all. 
-    ## old userfield: -userfields query+target+id+gaps+qstrand+qcov" \
-<<<<<<< HEAD
-    # cmd = ip.bins.vsearch+\
-    #     " -cluster_smallmem "+cathaplos \
-    #    +reverse \
-    #    +cov \
-    #    +" -id "+str(data.paramsdict["clust_threshold"]) \
-    #    +" -userout "+uhaplos \
-    #    +" -notmatched "+hhaplos \
-    #    +" -userfields query+target+qstrand" \
-    #    +" -maxaccepts 1" \
-    #    +" -maxrejects 0" \
-    #    +" -minsl 0.5" \
-    #    +" -fasta_width 0" \
-    #    +" -threads 0" \
-    #    +" -fulldp " \
-    #    +" -usersort " \
-    #    +" -quiet"
 
     cmd = [ip.bins.vsearch, 
            "-cluster_smallmem", cathaplos, 
@@ -306,106 +288,29 @@
            "-threads", "0", 
            "-fulldp", 
            "-usersort", 
-           "-log", ".vsearch_tmpfile"]
+           "-log", logfile]
 
 
     try:
-        LOGGER.debug(cmd)
-
-        subprocess.Popen(cmd, stderr=subprocess.STDOUT, 
-                              stdout=subprocess.PIPE)
-        #proc.communicate()
-        #proc = subprocess.Popen(cmd)
-
-        while 1:
-            try:
-                with open('.vsearch_tmpfile', 'r') as indat:
-                    clusts = [i for i in indat if "Clusters:" in i]
-                    print(int(clusts.split()[1]))
-            except IOError:
-                pass
-            time.sleep(1)
-
-
-
-=======
-    cmd = ip.bins.vsearch+\
-        " -cluster_smallmem "+cathaplos \
-       +reverse \
-       +cov \
-       +" -id "+str(data.paramsdict["clust_threshold"]) \
-       +" -userout "+uhaplos \
-       +" -notmatched "+hhaplos \
-       +" -userfields query+target+qstrand" \
-       +" -maxaccepts 1" \
-       +" -maxrejects 0" \
-       +" -minsl 0.5" \
-       +" -fasta_width 0" \
-       +" -threads 0" \
-       +" -fulldp " \
-       +" -usersort " \
-       +" -log "+logfile
-
-    try:
+        start = time.time()
         LOGGER.debug(cmd)
         #ipyclient[:].apply(subprocess.call, cmd)
         #proc = subprocess.Popen(cmd, stderr=subprocess.STDOUT,            
         #                             stdout=subprocess.PIPE)
->>>>>>> 165e1943
-        ## fork to non-blocking stream so we can read the output
-        #start = time.time()
-        #nbsr = NonBlockingStreamReader(proc.stdout)
-        ## parse stdout as it comes in
-        #while 1:
-        #    try:
-        #         output = nbsr.readline(0.5)
-        #         if output:
-        #             elapsed = datetime.timedelta(seconds=int(time.time()-start))
-        #             progressbar(100, output, 
-        #                 " clustering across 1/3  | {}".format(elapsed))
-        #     except Exception:
-        #         break
-        #     if output == 100:
-
-        #         break
-<<<<<<< HEAD
-        #     else:
-        #         time.sleep(1)
-
-        #elapsed = datetime.timedelta(seconds=int(time.time()-start))
-        #progressbar(100, 1, " clustering across 1/3  | {}".format(elapsed))
-        # subprocess.check_call(cmd, shell=True, 
-        #                            stderr=subprocess.STDOUT,
-        #                            stdout=subprocess.PIPE)
-=======
-        #     print(output)
-        #     elapsed = datetime.timedelta(seconds=int(time.time()-start))
-        #     progressbar(100, 5, " clustering across 1/3  | {}".format(elapsed))
         #elapsed = datetime.timedelta(seconds=int(time.time()-start))
         progressbar(100, 1, " clustering across 1/4  | {}".format('running...'))
         subprocess.check_call(cmd, shell=True, 
                                    stderr=subprocess.STDOUT,
                                    stdout=subprocess.PIPE)
->>>>>>> 165e1943
-        ## change to subprocess.call and parse the PIPE while it streams in
-        ## to create a progress bar. 
-        ## ...
 
     except subprocess.CalledProcessError as inst:
         raise IPyradWarningExit("""
         Error in vsearch: \n{}\n{}""".format(inst, subprocess.STDOUT))
 
-    ## progress bar
-<<<<<<< HEAD
-    #elapsed = datetime.timedelta(seconds=int(time.time()-start))
-    #progressbar(100, 100, " clustering across 1/3  | {}".format(elapsed))
-    #print("")
-=======
-    elapsed = datetime.timedelta(seconds=int(time.time()-start))
-    progressbar(100, 100, " clustering across 1/4  | {}".format(elapsed))
-    print("")
->>>>>>> 165e1943
-
+    finally:
+        elapsed = datetime.timedelta(seconds=int(time.time()-start))
+        progressbar(100, 100, " clustering across 1/4  | {}".format(elapsed))
+        print("")
 
 
 
@@ -493,7 +398,7 @@
         sample.stats.state = 6
 
     ## write database as stats output?
-    data.stats_files.s6 = "[this step has no stats ouput]"
+    #data.stats_files.s6 = "[this step has no stats ouput]"
 
 
 
