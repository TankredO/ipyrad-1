--- conflicted
+++ resolved
@@ -533,20 +533,14 @@
  
             ## TODO: should it look for REFSEQ reads if it had no utemp hits?
 
-<<<<<<< HEAD
-            ## REFSEQ reads (not denovo or denovo_only) pull in alignments from
-            ## mapped bam files and write them to the clust.gz files to fold 
-            ## them back into the pipeline.
-            if "denovo" not in data.paramsdict["assembly_method"]: 
-=======
-            ## If we are keeping the results of ref mapping then pull in alignments 
-            ## from mapped bam files and write them to the clust.gz files to fold 
-            ## them back into the pipeline.
-            ## If we are doing "denovo" then obviously don't call this, but also,
-            ## less obvious, "denovo-reference" intentionally doesn't call this
-            ## to effectively discard reference mapped reads.
-            if data.paramsdict["assembly_method"] in ["reference", "denovo+reference"]: 
->>>>>>> 4f8fb35b
+            ## If we are keeping the results of ref mapping then pull in 
+            ## alignments from mapped bam files and write them to the clust.gz 
+            ## files to fold them back into the pipeline.
+            ## If we are doing "denovo" then obviously don't call this, but 
+            ## also, less obvious, "denovo-reference" intentionally doesn't 
+            ## call this to effectively discard reference mapped reads.
+            if data.paramsdict["assembly_method"] in \
+                                           ["reference", "denovo+reference"]: 
                 for sample in samples:
                     finalize_aligned_reads(data, sample, ipyclient)
 
