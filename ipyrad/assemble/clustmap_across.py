#!/usr/bin/env python

"cluster across samples using vsearch or from bam files and bedtools"

# py2/3 compatible
from __future__ import print_function
try:
    from builtins import range
    from itertools import izip, chain
except ImportError:
    from itertools import chain
    izip = zip

import os
import pty
import gzip
import glob
import time
import shutil
import random
import select
import socket
import subprocess as sps

import numpy as np
from pysam import AlignmentFile, FastaFile
import ipyrad
from .utils import IPyradError, fullcomp, chroms2ints


class Step6:
    def __init__(self, data, force, ipyclient):
        self.data = data
        self.randomseed = int(self.data.hackersonly.random_seed)
        self.isref = bool('ref' in self.data.params.assembly_method)
        self.force = force
        self.ipyclient = ipyclient
        self.print_headers()
        self.samples = self.get_subsamples()
        self.setup_dirs(force)

        # groups/threading information for hierarchical clustering
        # ----- DISABLED FOR NOW -------------
        # self.cgroups = {}
        # self.assign_groups()
        # self.hostd = {}
        # self.tune_hierarchical_threading()

        # NEW CODE TO OVERRIDE HIERARCH CLUSTERING
        self.cgroups = {
            0: self.samples,
        }
        self.data.ncpus = len(self.ipyclient.ids)
        self.nthreads = len(self.ipyclient.ids)
        self.lbview = self.ipyclient.load_balanced_view()
        self.thview = self.ipyclient.load_balanced_view()


    def print_headers(self):
        if self.data._cli:
            self.data._print(
                "\n{}Step 6: Clustering/Mapping across samples "
                .format(self.data._spacer)
            )


    def setup_dirs(self, force=False):
        "set up across and tmpalign dirs and init h5 database file"
        self.data.dirs.across = os.path.realpath(os.path.join(
            self.data.params.project_dir,
            "{}_across".format(self.data.name)))
        self.data.tmpdir = os.path.join(
            self.data.dirs.across,
            "{}-tmpalign".format(self.data.name))
        self.data.clust_database = os.path.join(
            self.data.dirs.across, 
            self.data.name + "_clust_database.fa")

        # clear out
        if force:
            odir = self.data.dirs.across
            if os.path.exists(odir):
                shutil.rmtree(odir)

        # make dirs
        if not os.path.exists(self.data.dirs.across):
            os.mkdir(self.data.dirs.across)
        if not os.path.exists(self.data.tmpdir):
            os.mkdir(self.data.tmpdir)


    def get_subsamples(self):
        "Apply state, ncluster, and force filters to select samples"

        # bail out if no samples ready
        if not hasattr(self.data.stats, "state"):
            raise IPyradError("No samples ready for step 6")

        # filter samples by state
        state4 = self.data.stats.index[self.data.stats.state < 5]
        state5 = self.data.stats.index[self.data.stats.state == 5]
        state6 = self.data.stats.index[self.data.stats.state > 5]

        # tell user which samples are not ready for step5
        if state4.any():
            print("skipping samples not in state==5:\n{}"
                  .format(state4.tolist()))

        if self.force:
            # run all samples above state 4
            subs = self.data.stats.index[self.data.stats.state > 4]
            subsamples = [self.data.samples[i] for i in subs]

        else:
            # tell user which samples have already completed step 6
            if state6.any():
                raise IPyradError(
                    "Some samples are already in state==6. If you wish to \n" \
                  + "  create a new database for across sample comparisons \n" \
                  + "  use the force=True (-f) argument.")
            # run all samples in state 5
            subsamples = [self.data.samples[i] for i in state5]

        # check that kept samples have clusters
        checked_samples = []
        for sample in subsamples:
            if sample.stats.reads_consens:
                checked_samples.append(sample)
            else:
                print("skipping {}; no consensus reads found.")
        if not any(checked_samples):
            raise IPyradError("no samples ready for step 6")

        # sort samples so the largest is first
        checked_samples.sort(
            key=lambda x: x.stats.reads_consens,
            reverse=True,
        )
        return checked_samples        


    def assign_groups(self):
        "assign samples to groups if not user provided for hierarchical clust"

        # to hold group ints mapping to list of sample objects
        # {0: [a, b, c], 1: [d, e, f]}
        self.cgroups = {}

        # use population info to split samples into groups; or assign random
        if self.data.populations:
            self.cgroups = {}
            for idx, val in enumerate(self.data.populations.values()):
                self.cgroups[idx] = [self.data.samples[x] for x in val[1]]

        # by default let's split taxa into groups of 20-50 samples at a time
        else:
            # calculate the number of cluster1 jobs to perform:
            if len(self.samples) <= 100:
                groupsize = 20
            elif len(self.samples) <= 500:
                groupsize = 50
            else:
                groupsize = 100

            # split samples evenly into groups
            alls = self.samples
            nalls = len(self.samples)
            ngroups = int(np.ceil(nalls / groupsize))
            gsize = int(np.ceil(nalls / ngroups))

            idx = 0
            for samps in range(0, nalls, gsize):
                self.cgroups[idx] = alls[samps: samps + gsize]
                idx += 1


    def tune_hierarchical_threading(self):
        "tune threads for across-sample clustering used in denovo assemblies"

        # get engine data, skips busy engines.
        hosts = {}
        for eid in self.ipyclient.ids:
            engine = self.ipyclient[eid]
            if not engine.outstanding:
                hosts[eid] = engine.apply(socket.gethostname)

        # get targets on each hostname for spreading jobs out.
        self.ipyclient.wait()
        hosts = [(eid, i.get()) for (eid, i) in hosts.items()]
        hostnames = set([i[1] for i in hosts])
        self.hostd = {x: [i[0] for i in hosts if i[1] in x] for x in hostnames}

        # calculate the theading of cluster1 jobs:
        self.data.ncpus = len(self.ipyclient.ids)
        njobs = len(self.cgroups)
        nnodes = len(self.hostd)

        # how to load-balance cluster2 jobs
        # maxthreads = 8 cuz vsearch isn't v efficient above that.
        ## e.g., 24 cpus; do 2 12-threaded jobs
        ## e.g., 2 nodes; 40 cpus; do 2 20-threaded jobs or 4 10-threaded jobs
        ## e.g., 4 nodes; 80 cpus; do 8 10-threaded jobs
        if nnodes == 1:
            thr = np.floor(self.data.ncpus / njobs).astype(int)
            eids = max(1, thr)
            eids = max(eids, len(list(self.hostd.values())[0]))

        else:
            eids = []
            for node in self.hostd:
                sids = self.hostd[node]
                nids = len(sids)
                thr = np.floor(nids / (njobs / nnodes)).astype(int)
                thr = max(1, thr)
                thr = min(thr, nids)
                eids.extend(self.hostd[node][::thr])

        # set nthreads based on ipcluster dict (default is 2)        
        #if "threads" in self.data.ipcluster.keys():
        #    self.nthreads = int(self.data.ipcluster["threads"])
        self.nthreads = 2
        if self.data.ncpus > 4:
            self.nthreads = int(np.floor(
                self.data.ncpus) / len(self.cgroups))
        eids = self.ipyclient.ids[::self.nthreads]

        # create load-balancers
        self.lbview = self.ipyclient.load_balanced_view()
        self.thview = self.ipyclient.load_balanced_view(targets=eids)


    def run(self):

        # DENOVO
        if self.data.params.assembly_method == "denovo":

            # prepare clustering inputs for hierarchical clustering
            self.remote_build_concats_tier1()

            # if multiple clusters:
            if len(self.cgroups.keys()) == 1:
                self.remote_cluster_tiers(0)

            else:
                # send initial clustering jobs (track finished jobs)
                self.remote_cluster1()

                # prepare second tier inputs
                self.remote_build_concats_tier2()

                # send cluster2 job (track actual progress)
                self.remote_cluster_tiers('x')

            # build clusters
            self.remote_build_denovo_clusters()

            # align denovo clusters
            self.remote_align_denovo_clusters()

            # concat aligned files
            self.concat_alignments()


        elif self.data.params.assembly_method == "reference":

            # prepare bamfiles (merge and sort)
            self.remote_concat_bams()

            # get extents of regions using bedtools merge
            self.remote_build_ref_regions()
            
            # build clusters from regions
            self.remote_build_ref_clusters()

            # concat aligned files (This is not necessary, chunk again in s7)
            self.concat_alignments()

        # clean up step here...
        self.data.stats_files.s6 = self.data.clust_database

        # set sample states
        for sample in self.samples:
            sample.stats.state = 6


    def remote_build_concats_tier1(self):
        "prepares concatenated consens input files for each clust1 group"

        start = time.time()
        printstr = ("concatenating inputs", "s6")
        rasyncs = {}
        for jobid, group in self.cgroups.items():
            # should we use sample objects or sample names in cgroups?
            # Well you gotta choose one! W/o pops file it uses sample objects
            # so I made it use sample objects if pop_assign_file is set iao
            samples = [i for i in self.samples if i in group]
            args = (self.data, jobid, samples, self.randomseed)
            rasyncs[jobid] = self.lbview.apply(build_concat_files, *args)

        while 1:
            ready = [rasyncs[i].ready() for i in rasyncs]
            self.data._progressbar(len(ready), sum(ready), start, printstr)
            time.sleep(0.5)
            if len(ready) == sum(ready):
                break

        # check for errors
        self.data._print("")
        for job in rasyncs:
            if not rasyncs[job].successful():
                rasyncs[job].get()


    def remote_cluster1(self):
        "send threaded jobs to remote engines"
        start = time.time()
        printstr = ("clustering tier 1   ", "s6")        
        rasyncs = {}
        for jobid in self.cgroups:
            args = (self.data, jobid, self.nthreads)
            rasyncs[jobid] = self.thview.apply(cluster, *args)

        while 1:
            ready = [rasyncs[i].ready() for i in rasyncs]
            self.data._progressbar(len(ready), sum(ready), start, printstr)
            time.sleep(0.5)
            if len(ready) == sum(ready):
                break

        # check for errors
        self.data._print("")
        for job in rasyncs:
            if not rasyncs[job].successful():
                rasyncs[job].get()


    def remote_build_concats_tier2(self):
        start = time.time()
        printstr = ("concatenating inputs", "s6")
        args = (self.data, list(self.cgroups.keys()), self.randomseed)
        rasync = self.lbview.apply(build_concat_two, *args)
        
        while 1:
            ready = rasync.ready()
            self.data._progressbar(int(ready), 1, start, printstr)
            time.sleep(0.5)
            if ready:
                break

        # check for errors
        rasync.wait()
        self.data._print("")
        if not rasync.successful():
            rasync.get()


    def remote_cluster_tiers(self, jobid):
        start = time.time()
        printstr = ("clustering across   ", "s6")
        # nthreads=0 defaults to using all cores
        args = (self.data, jobid, 0, True)
        rasync = self.thview.apply(cluster, *args)

        prog = 0
        while 1:
            time.sleep(0.5)
            if rasync.stdout:
                prog = int(rasync.stdout.split()[-1])
            self.data._progressbar(100, int(prog), start, printstr)
            if prog == 100:
                print("")
                break

        # check for errors
        self.ipyclient.wait()
        if not rasync.successful():
            rasync.get()


    def remote_build_denovo_clusters(self):
        "build denovo clusters from vsearch clustered seeds"
        # filehandles; if not multiple tiers then 'x' is jobid 0
        uhandle = os.path.join(
            self.data.dirs.across, 
            "{}-x.utemp".format(self.data.name))
        buildfunc = build_hierarchical_denovo_clusters
        if not os.path.exists(uhandle):
            uhandle = uhandle.replace("-x.utemp", "-0.utemp")
            buildfunc = build_single_denovo_clusters
        usort = uhandle + ".sort"

        # sort utemp files, count seeds.
        start = time.time()
        printstr = ("building clusters   ", "s6")
        async1 = self.lbview.apply(sort_seeds, uhandle)
        while 1:
            ready = [async1.ready()]
            self.data._progressbar(3, sum(ready), start, printstr)
            time.sleep(0.1)
            if all(ready):
                break

        async2 = self.lbview.apply(count_seeds, usort)
        while 1:
            ready = [async1.ready(), async2.ready()]
            self.data._progressbar(3, sum(ready), start, printstr)
            time.sleep(0.1)
            if all(ready):
                break
        nseeds = async2.get()

        # send the clust bit building job to work and track progress
        async3 = self.lbview.apply(
            buildfunc, *(self.data, usort, nseeds, list(self.cgroups.keys())))
        while 1:
            ready = [async1.ready(), async2.ready(), async3.ready()]
            self.data._progressbar(3, sum(ready), start, printstr)
            time.sleep(0.1)
            if all(ready):
                break
        self.data._print("")

        # check for errors
        for job in [async1, async2, async3]:
            if not job.successful():
                job.get()


    def remote_align_denovo_clusters(self):
        """
        Distributes parallel jobs to align_to_array() function. 
        """
        # get files
        globpath = os.path.join(self.data.tmpdir, self.data.name + ".chunk_*")
        clustbits = glob.glob(globpath)

        # submit jobs to engines
        start = time.time()
        printstr = ("aligning clusters   ", "s6")
        jobs = {}
        for idx, _ in enumerate(clustbits):
            args = [self.data, self.samples, clustbits[idx]]
            jobs[idx] = self.lbview.apply(align_to_array, *args)
        allwait = len(jobs)

        # print progress while bits are aligning
        while 1:
            finished = [i.ready() for i in jobs.values()]
            fwait = sum(finished)
            self.data._progressbar(allwait, fwait, start, printstr)
            time.sleep(0.4)
            if all(finished):
                break

        # check for errors in muscle_align_across
        keys = list(jobs.keys())
        for idx in keys:
            if not jobs[idx].successful():
                jobs[idx].get()
            del jobs[idx]
        self.data._print("")


    def concat_alignments(self):
        """
        This step is not necessary... we just chunk it up again in step 7...
        it's nice having a file as a product, but why bother...

        It creates a header with names of all samples that were present when
        step 6 was completed. 
        """
        # get files
        globlist = glob.glob(os.path.join(self.data.tmpdir, "aligned_*.fa"))
        clustbits = sorted(
            globlist,
            key=lambda x: int(x.rsplit("_", 1)[1].split(".")[0]),
        )

        # store path to clust database 
        self.data.clust_database = os.path.join(
            self.data.dirs.across, 
            self.data.name + "_clust_database.fa")

        # TODO: count nsnps and save it to the JSON for step 7


        # TODO: use cat to concatenate chunks


        # TODO: with cat be sure empty chunks don't cause problems.


        # write clusters to file with a header that has all samples in db        
        snames = sorted([i.name for i in self.samples])
        with open(self.data.clust_database, 'wt') as out:
            out.write("#{}\n".format(",@".join(snames)))
            for clustfile in clustbits:
                with open(clustfile, 'r') as indata:
                    dat = indata.read()
                    if dat:
                        out.write(dat)  # + "//\n//\n")

        # final cleanup
        if os.path.exists(self.data.tmpdir):
            shutil.rmtree(self.data.tmpdir)


    ## REFERENCE BASED FUNCTIONS ---------------------------------


    def remote_concat_bams(self):
        "merge bam files into a single large sorted indexed bam"

        start = time.time()
        printstr = ("concatenating bams  ", "s6")

        catbam = os.path.join(
            self.data.dirs.across, 
            "{}.cat.bam".format(self.data.name)
        )

        # concatenate consens bamfiles for all samples in this assembly
        cmd1 = [
            ipyrad.bins.samtools,
            "merge", 
            "-f", 
            catbam,
        ]

        # Use the sample.files.consens info, rather than data.dirs to allow
        # for merging assemblies after step 5 where data.dirs is invalid/empty.
        for sample in self.samples:
            cmd1.append(sample.files.consens)

        proc = sps.Popen(cmd1, stderr=sps.STDOUT, stdout=sps.PIPE)

        # progress bar
        while not proc.poll() == 0:
            self.data._progressbar(3, 0, start, printstr)
            time.sleep(0.1)

        # parse result
        err = proc.communicate()[0].decode()
        if proc.returncode:
            raise IPyradError(
                "error in: {}: {}".format(" ".join(cmd1), err))

        # sort the bam file
        cmd2 = [
            ipyrad.bins.samtools,
            "sort",
            "-T",
            catbam + '.tmp',
            "-o", 
            os.path.join(
                self.data.dirs.across, 
                "{}.cat.sorted.bam".format(self.data.name)
            ),
            catbam,
        ]
        proc = sps.Popen(cmd2, stderr=sps.STDOUT, stdout=sps.PIPE)

        # progress bar
        while not proc.poll() == 0:
            self.data._progressbar(3, 1, start, printstr)
            time.sleep(0.1)

        # parse result
        err = proc.communicate()[0].decode()
        if proc.returncode:
            raise IPyradError(
                "error in: {}: {}".format(" ".join(cmd2), err))
        os.remove(catbam)

        # index the bam file
        cmd3 = [
            ipyrad.bins.samtools, 
            "index", 
            os.path.join(
                self.data.dirs.across, 
                "{}.cat.sorted.bam".format(self.data.name)
            ),           
        ]
        proc = sps.Popen(cmd3, stderr=sps.STDOUT, stdout=sps.PIPE)

        # progress bar
        while not proc.poll() == 0:
            self.data._progressbar(3, 2, start, printstr)
            time.sleep(0.1)

        # parse result
        err = proc.communicate()[0].decode()
        if proc.returncode:
            raise IPyradError(
                "error in: {}: {}".format(" ".join(cmd3), err))
        self.data._progressbar(3, 3, start, printstr)
        self.data._print("")


    def remote_build_ref_regions(self):
        "call bedtools remotely and track progress"
        start = time.time()
        printstr = ("fetching regions    ", "s6")
        rasync = self.ipyclient[0].apply(build_ref_regions, self.data)
        while 1:
            done = rasync.ready()
            self.data._progressbar(1, int(done), start, printstr)
            time.sleep(0.1)
            if done:
                break
        self.data._print("")
        self.regions = rasync.get()


    def remote_build_ref_clusters(self):
        "build clusters and find variants/indels to store"
        
        # send N jobs each taking chunk of regions
        ncpus = self.data.ncpus
        nloci = len(self.regions)
        optim = int((nloci // ncpus) + (nloci % ncpus))
        optim = int(np.ceil(optim / 2))

        # send jobs to func
        start = time.time()
        printstr = ("building database   ", "s6")        
        jobs = {}
        for idx, chunk in enumerate(range(0, nloci, optim)):
            region = self.regions[chunk: chunk + optim]
            if region:
                args = (self.data, idx, region)
                jobs[idx] = self.lbview.apply(build_ref_clusters, *args)

        # print progress while bits are aligning
        allwait = len(jobs)
        while 1:
            finished = [i.ready() for i in jobs.values()]
            fwait = sum(finished)
            self.data._progressbar(allwait, fwait, start, printstr)
            time.sleep(0.4)
            if all(finished):
                break

        # check success
        for idx in jobs:
            if not jobs[idx].successful():
                jobs[idx].get()
        self.data._print("")



def resolve_duplicates(keys, arr):
    """
    Tries to join together duplicate consens reads that were not previously
    collapsed, likely because there was no overlap of the sequences for one 
    or more samples, but there was for others. Joins two consens reads if the
    """
    newkeys = []
    snames = np.array([i.rsplit(":", 2)[0].rsplit("_", 1)[0] for i in keys])
    newarr = np.zeros((len(set(snames)) + 1, arr.shape[1]), dtype="S1")
    
    # put reference into arr
    newarr[0] = arr[0]
    
    # fill rest while merging dups
    nidx = 1
    seen = set()
    for sidx, key in enumerate(keys):
        sname = snames[sidx]
        if sname not in seen:
            # add to list of seen names
            seen.add(sname)

            # get all rows of data for this sname (+1 b/c ref)
            didx = np.where(snames == sname)[0] + 1
            if didx.size > 1:
                iarr = arr[didx, :].view(np.uint8)
                iarr[iarr == 78] = 0
                iarr[iarr == 45] = 0
                if np.all(np.any(iarr == 0, axis=0)):
                    newarr[nidx] = iarr.max(axis=0).view("S1")
                else:
                    raise IPyradError("duplicate could not be resolved")
                # store key with reference to all dups
                ikeys = [keys[i - 1] for i in didx]
                fidxs = ";".join([i.rsplit("_", 1)[-1] for i in ikeys])
                newkeys.append("{}_{}".format(sname, fidxs))
                
            else:
                # store array data and orig key
                newarr[nidx] = arr[didx]
                newkeys.append(keys[sidx])
                
            nidx += 1
    
    # fill terminal edges with N again since array can increase
    newarr[newarr == b""] = b"N"
    return newkeys, newarr


def build_ref_regions(data):
    "use bedtools to pull in consens reads overlapping some region of ref"
    cmd1 = [
        ipyrad.bins.bedtools,
        "bamtobed",
        "-i", 
        os.path.join(
            data.dirs.across,
            "{}.cat.sorted.bam".format(data.name)
        )
    ]

    cmd2 = [
        ipyrad.bins.bedtools, 
        "merge", 
        "-d", "0",
        "-i", "-",
    ]

    proc1 = sps.Popen(cmd1, stderr=sps.STDOUT, stdout=sps.PIPE)
    proc2 = sps.Popen(
        cmd2, 
        stdin=proc1.stdout,
        stderr=sps.STDOUT,
        stdout=sps.PIPE,
    )
    result = proc2.communicate()[0].decode()
    if proc2.returncode:
        raise IPyradError(
            "error in {}: {}".format(" ".join(cmd2), result))
    regs = [i.split("\t") for i in result.strip().split("\n")]
    return [(i, int(j), int(k)) for i, j, k in regs]


def build_ref_clusters(data, idx, iregion):
    """
    Given a chunk of regions this will pull in the reference for each region
    and then pull in all consens reads matching to that region. It uses cigar
    info to align the consens reads with the ref. This also merges consens
    from the same sample that were not merged earlier, which is why we expect
    no duplicate samples in the output of reference assemblies.
    """

    # prepare i/o for bamfile with mapped reads
    bamfile = AlignmentFile(
        os.path.join(
            data.dirs.across,
            "{}.cat.sorted.bam".format(data.name)),
        'rb')

    # dict to map chromosome names to integers
    faidict = chroms2ints(data, False)

    # prepare i/o for pysam reference indexed
    reffai = FastaFile(data.params.reference_sequence)

    # store path to cluster bit
    outbit = os.path.join(data.tmpdir, "aligned_{}.fa".format(idx))

    # get clusters
    iregions = iter(iregion)
    clusts = []

    while 1:
        # pull in all consens reads mapping to a bed region
        try:
            region = next(iregions)
            reads = bamfile.fetch(*region)
        except StopIteration:
            break

        # build a dict to reference seqs and cigars by name
        mstart = 9e12
        mend = 0        
        rdict = {}
        for read in reads:
            rstart = read.reference_start
            rend = rstart + read.qlen
            mstart = min(mstart, rstart)
            mend = max(mend, rend)
            rdict[read.qname] = (read.seq, read.cigar, rstart, rend)
        keys = sorted(rdict.keys(), key=lambda x: x.rsplit(":", 2)[0])

        # pull in the reference for this region (1-indexed)
        refs = reffai.fetch(region[0], mstart + 1, mend + 1)

        # make empty array
        rlen = mend - mstart       
        arr = np.zeros((len(keys) + 1, rlen), dtype=bytes)
        arr[0] = list(refs.upper())

        # fill arr with remaining samples
        for idx, key in enumerate(keys):
            seq, cigar, start, end = rdict[key]
            
            # how far ahead of ref start and short of ref end is this read
            fidx = start - mstart
            eidx = arr.shape[1] - (mend - end)

            # enter into the array, trim end if longer than pulled ref
            arr[idx + 1, fidx:eidx] = list(seq)[:eidx - fidx]

            # mod sequence according to cigar for indels and ambigs
            # csums is the location of impute on the seq, so it must be 
            # incremented by fidx and not extend past eidx
            for cidx, cig in enumerate(cigar):
                if cig[0] == 4:
                    csums = sum(i[1] for i in cigar[:cidx])
                    csums += eidx
                    if csums < fidx:
                        arr[idx + 1, csums] = arr[idx + 1, csums].lower()
                if cig[0] == 1:
                    csums = sum(i[1] for i in cigar[:cidx])
                    csums += eidx
                    if csums < fidx:
                        arr[idx + 1, csums] = b"-"

        # fill terminal edges with N
        arr[arr == b""] = b"N"

        # duplicates merge here (only perfect merge on all Ns) and reshape
        # the array to match. This will need to be resolved in catgs...
        # if it does not merge then
        try:
            keys, arr = resolve_duplicates(keys, arr)
        except IPyradError:
            pass

        # get consens seq and variant site index 
        clust = [">reference_{}:{}:{}-{}\n{}".format(
            0, 
            faidict[region[0]] + 1, mstart + 1, mend + 1,   # 1-indexed
            b"".join(arr[0]).decode()
        )]
        for idx, key in enumerate(keys):    
            clust.append(
                ">{}\n{}".format(key, b"".join(arr[idx + 1]).decode())
            )
        clusts.append("\n".join(clust))

    # dump to temp file until concat in next step.
    with open(outbit, 'w') as outfile:
        if clusts:
            outfile.write("\n//\n//\n".join(clusts) + "\n//\n//\n")


def build_concat_two(data, jobids, randomseed):
    seeds = [
        os.path.join(
            data.dirs.across, 
            "{}-{}.htemp".format(data.name, jobid)) for jobid in jobids
    ]
    allseeds = os.path.join(
        data.dirs.across, 
        "{}-x-catshuf.fa".format(data.name))
    cmd1 = ['cat'] + seeds
    cmd2 = [
        ipyrad.bins.vsearch, 
        '--sortbylength', '-', 
        '--fasta_width', '0',
        '--output', allseeds,
    ]
    proc1 = sps.Popen(cmd1, stdout=sps.PIPE, close_fds=True)
    proc2 = sps.Popen(cmd2, stdin=proc1.stdout, stdout=sps.PIPE, close_fds=True)
    proc2.communicate()
    proc1.stdout.close()


def build_concat_files(data, jobid, samples, randomseed):
    """
    [This is returnn on an ipengine]
    Make a concatenated consens file with sampled alleles (no RSWYMK/rswymk).
    Orders reads by length and shuffles randomly within length classes
    """
    conshandles = [
        sample.files.consens for sample in samples if 
        sample.stats.reads_consens]
    conshandles.sort()
    assert conshandles, "no consensus files found"

    ## concatenate all of the gzipped consens files
    cmd = ['cat'] + conshandles
    groupcons = os.path.join(
        data.dirs.across, 
        "{}-{}-catcons.gz".format(data.name, jobid))
    with open(groupcons, 'w') as output:
        call = sps.Popen(cmd, stdout=output, close_fds=True)
        call.communicate()

    ## a string of sed substitutions for temporarily replacing hetero sites
    ## skips lines with '>', so it doesn't affect taxon names
    subs = ["/>/!s/W/A/g", "/>/!s/w/A/g", "/>/!s/R/A/g", "/>/!s/r/A/g",
            "/>/!s/M/A/g", "/>/!s/m/A/g", "/>/!s/K/T/g", "/>/!s/k/T/g",
            "/>/!s/S/C/g", "/>/!s/s/C/g", "/>/!s/Y/C/g", "/>/!s/y/C/g"]
    subs = ";".join(subs)

    ## impute pseudo-haplo information to avoid mismatch at hetero sites
    ## the read data with hetero sites is put back into clustered data later.
    ## pipe passed data from gunzip to sed.
    cmd1 = ["gunzip", "-c", groupcons]
    cmd2 = ["sed", subs]

    proc1 = sps.Popen(cmd1, stdout=sps.PIPE, close_fds=True)
    allhaps = groupcons.replace("-catcons.gz", "-cathaps.fa")
    with open(allhaps, 'w') as output:
        proc2 = sps.Popen(cmd2, stdin=proc1.stdout, stdout=output, close_fds=True)
        proc2.communicate()
    proc1.stdout.close()

    ## now sort the file using vsearch
    allsort = groupcons.replace("-catcons.gz", "-catsort.fa")
    cmd1 = [ipyrad.bins.vsearch,
            "--sortbylength", allhaps,
            "--fasta_width", "0",
            "--output", allsort]
    proc1 = sps.Popen(cmd1, close_fds=True)
    proc1.communicate()

    ## shuffle sequences within size classes. Tested seed (8/31/2016)
    ## shuffling works repeatably with seed.
    random.seed(randomseed)

    ## open an iterator to lengthsorted file and grab two lines at at time
    allshuf = groupcons.replace("-catcons.gz", "-catshuf.fa")
    outdat = open(allshuf, 'wt')
    indat = open(allsort, 'r')
    idat = izip(iter(indat), iter(indat))
    done = 0

    chunk = [next(idat)]
    while not done:
        ## grab 2-lines until they become shorter (unless there's only one)
        oldlen = len(chunk[-1][-1])
        while 1:
            try:
                dat = next(idat)
            except StopIteration:
                done = 1
                break
            if len(dat[-1]) == oldlen:
                chunk.append(dat)
            else:
                ## send the last chunk off to be processed
                random.shuffle(chunk)
                outdat.write("".join(chain(*chunk)))
                ## start new chunk
                chunk = [dat]
                break

    ## do the last chunk
    random.shuffle(chunk)
    outdat.write("".join(chain(*chunk)))

    indat.close()
    outdat.close()


def cluster(data, jobid, nthreads, print_progress=False):

    # get files for this jobid
    catshuf = os.path.join(
        data.dirs.across, 
        "{}-{}-catshuf.fa".format(data.name, jobid))
    uhaplos = os.path.join(
        data.dirs.across, 
        "{}-{}.utemp".format(data.name, jobid))
    hhaplos = os.path.join(
        data.dirs.across, 
        "{}-{}.htemp".format(data.name, jobid))

    ## parameters that vary by datatype
    ## (too low of cov values yield too many poor alignments)
    strand = "plus"
    cov = 0.5         # 0.90
    if data.params.datatype in ["gbs", "2brad"]:
        strand = "both"
        cov = 0.60
    elif data.params.datatype == "pairgbs":
        strand = "both"
        cov = 0.75     # 0.90

    cmd = [ipyrad.bins.vsearch,
           "-cluster_smallmem", catshuf,
           "-strand", strand,
           "-query_cov", str(cov),
           "-minsl", str(0.5),
           "-id", str(data.params.clust_threshold),
           "-userout", uhaplos,
           "-notmatched", hhaplos,
           "-userfields", "query+target+qstrand",
           "-maxaccepts", "1",
           "-maxrejects", "0",
           "-fasta_width", "0",
           "--minseqlength", str(data.params.filter_min_trim_len),
           "-threads", str(nthreads),  # "0",
           "-fulldp",
           "-usersort",
           ]

    if not print_progress:
        proc = sps.Popen(cmd, stderr=sps.STDOUT, stdout=sps.PIPE)
        out = proc.communicate()
        if proc.returncode:
            raise IPyradError(out)

    else:
        (worker, boss) = pty.openpty()
        proc = sps.Popen(cmd, stdout=boss, stderr=boss, close_fds=True)
        prog = 0
        newprog = 0
        while 1:
            isdat = select.select([worker], [], [], 0)
            if isdat[0]:
                dat = os.read(worker, 80192).decode()
            else:
                dat = ""
            if "Clustering" in dat:
                try:
                    newprog = int(dat.split()[-1][:-1])
                # may raise value error when it gets to the end
                except ValueError:
                    pass
    
            # print progress (do not remove print statement, stdout is parsed)
            if newprog != prog:
                print(int(newprog))
                prog = newprog
                time.sleep(0.1)
        
            # break if done
            # catches end chunk of printing if clustering went really fast
            if "Clusters:" in dat:
                break

        # another catcher to let vsearch cleanup after clustering is done
        proc.wait()
        print(100)


def count_seeds(uhandle):
    "uses bash commands to quickly count N seeds from utemp file"
    with open(uhandle, 'r') as insort:
        cmd1 = ["cut", "-f", "2"]
        cmd2 = ["uniq"]
        cmd3 = ["wc"]
        proc1 = sps.Popen(cmd1, stdin=insort, stdout=sps.PIPE, close_fds=True)
        proc2 = sps.Popen(cmd2, stdin=proc1.stdout, stdout=sps.PIPE, close_fds=True)
        proc3 = sps.Popen(cmd3, stdin=proc2.stdout, stdout=sps.PIPE, close_fds=True)
        res = proc3.communicate()
        nseeds = int(res[0].split()[0])
        proc1.stdout.close()
        proc2.stdout.close()
        proc3.stdout.close()
    return nseeds


def sort_seeds(uhandle):
    "sort seeds from cluster results"
    cmd = ["sort", "-k", "2", uhandle, "-o", uhandle + ".sort"]
    proc = sps.Popen(cmd, close_fds=True)
    proc.communicate()


def build_single_denovo_clusters(data, usort, nseeds, *args):
    "use this function when not hierarchical clustering"
    # load all concat fasta files into a dictionary (memory concerns here...)
    conshandle = os.path.join(
        data.dirs.across, 
        "{}-0-catcons.gz".format(data.name),
    )
    allcons = {}
    with gzip.open(conshandle, 'rt') as iocons:
        cons = izip(*[iter(iocons)] * 2)
        for namestr, seq in cons:
            nnn, sss = [i.strip() for i in (namestr, seq)]
            allcons[nnn[1:]] = sss

    # load all utemp files into a dictionary
    usortfile = os.path.join(
        data.dirs.across,
        "{}-0.utemp.sort".format(data.name)
    )

    # set optim to approximately 4 chunks per core. Smaller allows for a bit
    # cleaner looking progress bar. 40 cores will make 160 files.
    # This often does not work as intended. iao 10/26/19
    # optim = ((nseeds // (data.ncpus * 4)) + (nseeds % (data.ncpus * 4)))
    optim = np.ceil(nseeds / (data.ncpus * 4))

    # iterate through usort grabbing seeds and matches
    with open(usortfile, 'rt') as insort:
        # iterator, seed null, and seqlist null
        isort = iter(insort)
        loci = 0
        lastseed = 0
        fseqs = []
        seqlist = []
        seqsize = 0

        while 1:
            try:
                hit, seed, ori = next(isort).strip().split()
            except StopIteration:
                break
        
            # store hit if still matching to same seed
            if seed == lastseed:
                if ori == "-":
                    seq = fullcomp(allcons[hit])[::-1]
                else:
                    seq = allcons[hit]
                fseqs.append(">{}\n{}".format(hit, seq))

            # store seed and hit (to a new cluster) if new seed.
            else:  
                # store the last fseq, count it, and clear it
                if fseqs:
                    seqlist.append("\n".join(fseqs))
                    seqsize += 1
                    fseqs = []

                # occasionally write to file
                if seqsize >= optim:
                    if seqlist:
                        loci += seqsize
                        pathname = os.path.join(
                            data.tmpdir, 
                            "{}.chunk_{}".format(data.name, loci))
                        with open(pathname, 'wt') as clustout:
                            clustout.write(
                                "\n//\n//\n".join(seqlist) + "\n//\n//\n")
                        # reset counter and list
                        seqlist = []
                        seqsize = 0

                # store the new seed on top of fseqs
                fseqs.append(">{}\n{}".format(seed, allcons[seed]))
                lastseed = seed

                # store the first hit to the seed
                seq = allcons[hit]
                if ori == "-":
                    seq = fullcomp(seq)[::-1]
                fseqs.append(">{}\n{}".format(hit, seq))

    # write whatever is left over to the clusts file
    if fseqs:
        seqlist.append("\n".join(fseqs))
        seqsize += 1
        loci += seqsize
    if seqlist:
        pathname = os.path.join(data.tmpdir, 
            data.name + ".chunk_{}".format(loci))
        with open(pathname, 'wt') as clustsout:
            clustsout.write("\n//\n//\n".join(seqlist) + "\n//\n//\n")

    ## final progress and cleanup
    del allcons


def build_hierarchical_denovo_clusters(data, usort, nseeds, jobids):
    "use this function when building clusters from hierarchical clusters"
    # load all concat fasta files into a dictionary (memory concerns here...)
    allcons = {}
    conshandles = [
        os.path.join(
            data.dirs.across, "{}-{}-catcons.gz".format(data.name, jobid))
        for jobid in jobids]
    for conshandle in conshandles:
        subcons = {}
        with gzip.open(conshandle, 'rt') as iocons:
            cons = izip(*[iter(iocons)] * 2)
            for namestr, seq in cons:
                nnn, sss = [i.strip() for i in (namestr, seq)]
                subcons[nnn[1:]] = sss
        allcons.update(subcons)
        del subcons

    # load all utemp files into a dictionary
    subdict = {}
    usortfiles = [
        os.path.join(data.dirs.across, "{}-{}.utemp".format(data.name, jobid))
        for jobid in jobids
    ]
    for ufile in usortfiles:
        with open(ufile, 'r') as inhits:
            for line in inhits:
                hit, seed, ori = line.strip().split()
                if seed not in subdict:
                    subdict[seed] = [(hit, ori)]
                else:
                    subdict[seed].append((hit, ori))

    # set optim to approximately 4 chunks per core. Smaller allows for a bit
    # cleaner looking progress bar. 40 cores will make 160 files.
    optim = ((nseeds // (data.ncpus * 4)) + (nseeds % (data.ncpus * 4)))

    # iterate through usort grabbing seeds and matches
    insort = open(usort, 'rt')
    isort = iter(insort)

    # seed null, and seqlist null
    loci = 0
    lastseed = 0
    fseqs = []
    seqlist = []
    seqsize = 0

    while 1:
        try:
            hit, seed, ori = next(isort).strip().split()
        except StopIteration:
            break
    
        # if same seed append match
        if seed != lastseed:
            # store the last fseq, count it, and clear it
            if fseqs:
                seqlist.append("\n".join(fseqs))
                seqsize += 1
                fseqs = []

            # occasionally write to file
            if seqsize >= optim:
                if seqlist:
                    loci += seqsize
                    pathname = os.path.join(
                        data.tmpdir, 
                        "{}.chunk_{}".format(data.name, loci))
                    with open(pathname, 'wt') as clustout:
                        clustout.write(
                            "\n//\n//\n".join(seqlist) + "\n//\n//\n")
                    # reset counter and list
                    seqlist = []
                    seqsize = 0

            # store the new seed on top of fseqs
            fseqs.append(">{}\n{}".format(seed, allcons[seed]))
            lastseed = seed

            # expand subhits to seed
            uhits = subdict.get(seed)
            if uhits:
                for ahit, ori in uhits:
                    if ori == "-":
                        seq = fullcomp(allcons[ahit])[::-1]
                    else:
                        seq = allcons[ahit]
                    fseqs.append(">{}\n{}".format(ahit, seq))

        # expand matches with subdict
        hitseqs = [(hit, allcons[hit], ori)]
        uhits = subdict.get(hit)
        if uhits:
            for hit in uhits:
                hitseqs.append((hit[0], allcons[hit[0]], hit[1]))

        # revcomp if orientation is reversed
        for sname, seq, ori in hitseqs:
            if ori == "-":
                seq = fullcomp(seq)[::-1]
            fseqs.append(">{}\n{}".format(sname, seq))

    # close handle
    insort.close()

    ## write whatever is left over to the clusts file
    if fseqs:
        seqlist.append("\n".join(fseqs))
        seqsize += 1
        loci += seqsize
    if seqlist:
        pathname = os.path.join(
            data.tmpdir, 
            data.name + ".chunk_{}".format(loci))
        with open(pathname, 'wt') as clustsout:
            clustsout.write("\n//\n//\n".join(seqlist) + "\n//\n//\n")

    ## final progress and cleanup
    del allcons


def align_to_array(data, samples, chunk):
    """
    Opens a tmp clust chunk and iterates over align jobs.
    """
    # data are already chunked, read in the whole thing
    with open(chunk, 'rt') as infile:
        clusts = infile.read().split("//\n//\n")[:-1]    

    # snames to ensure sorted order
    samples.sort(key=lambda x: x.name)

    # create a persistent shell for running muscle in. 
    proc = sps.Popen(["bash"], stdin=sps.PIPE, stdout=sps.PIPE, bufsize=0)

    # iterate over clusters until finished
    allstack = []
    for ldx in range(len(clusts)):
        istack = []
        lines = clusts[ldx].strip().split("\n")
        names = lines[::2]
        seqs = lines[1::2]
        
        # skip aligning and continue if duplicates present (locus too big)
        # but reshape locs to be same lengths by adding --- to end, this 
        # simplifies handling them in step7 (they're still always filtered)
        unames = set([i.rsplit("_", 1)[0] for i in names])
        if len(unames) < len(names):
            longname = max([len(i) for i in seqs])
            seqs = [i.ljust(longname, "-") for i in seqs]
            istack = [">{}\n{}".format(i[1:], j) for i, j in zip(names, seqs)]
            allstack.append("\n".join(istack))
            continue

        # else locus looks good, align it.
        # is there a paired-insert in any samples in the locus?
        try:

            # try to split cluster list at nnnn separator for each read
            left = [i.split("nnnn")[0] for i in seqs]
            right = [i.split("nnnn")[1] for i in seqs]

            # align separately
            istack1 = muscle_it(proc, names, left)
            istack2 = muscle_it(proc, names, right)

            # combine in order
            for sdx in range(len(istack1)):
                n1, s1 = istack1[sdx].split("\n")
                s2 = istack2[sdx].split("\n")[-1]
                istack.append(n1 + "\n" + s1 + "nnnn" + s2)

        # no insert just align a single locus
        except IndexError:
            istack = muscle_it(proc, names, seqs)
            
        # store the locus
        if istack:
            allstack.append("\n".join(istack))

    # cleanup
    proc.stdout.close()
    if proc.stderr:
        proc.stderr.close()
    proc.stdin.close()
    proc.wait()

    # write to file when chunk is finished
    odx = chunk.rsplit("_")[-1]
    alignfile = os.path.join(data.tmpdir, "aligned_{}.fa".format(odx))
    with open(alignfile, 'wt') as outfile:
        outfile.write("\n//\n//\n".join(allstack) + "\n//\n//\n")



def muscle_it(proc, names, seqs):
    """
    Align with muscle, ensure name order, and return as string
    """  
    istack = []

<<<<<<< HEAD
    # append counter to names because muscle doesn't retain order
    nnames = [">{};*{}".format(j[1:], i) for i, j in enumerate(names)]
    
=======
>>>>>>> 79d097f6
    # make back into strings
    cl1 = "\n".join(["\n".join(i) for i in zip(nnames, seqs)])

    # store allele (lowercase) info, returns mask with lowercases
    amask, abool = store_alleles(seqs)

    # send align1 to the bash shell (TODO: check for pipe-overflow)
    cmd1 = ("echo -e '{}' | {} -quiet -in - ; echo {}"
            .format(cl1, ipyrad.bins.muscle, "//\n"))
    proc.stdin.write(cmd1.encode())

    # read the stdout by line until splitter is reached
    align1 = []
    for line in iter(proc.stdout.readline, b'//\n'):
        align1.append(line.decode())

    # reorder b/c muscle doesn't keep order
    lines = "".join(align1)[1:].split("\n>")
    dalign1 = dict([i.split("\n", 1) for i in lines])
    keys = sorted(
        dalign1.keys(), 
        key=lambda x: int(x.rsplit("*")[-1])
    )
    seqarr = np.zeros(
        (len(names), len(dalign1[keys[0]].replace("\n", ""))),
        dtype='S1',
    )
    for kidx, key in enumerate(keys):
        concatseq = dalign1[key].replace("\n", "")
        seqarr[kidx] = list(concatseq)

    # get alleles back using fast jit'd function.
    if np.sum(amask):
        intarr = seqarr.view(np.uint8)
        iamask = retrieve_alleles_after_aligning(intarr, amask)
        seqarr[iamask] = np.char.lower(seqarr[iamask])

    # sort in sname (alphanumeric) order. 
    istack = []    
    wkeys = np.argsort([i.rsplit("_", 1)[0] for i in keys])
    for widx in wkeys:
        wname = names[widx]
        istack.append(
            "{}\n{}".format(wname, b"".join(seqarr[widx]).decode()))
    return istack


def store_alleles(seqs):
    """
    Returns a mask selecting columns with lower case calls, and 
    a boolean of whether or not any exist. This is used to put them 
    back into alignments after muscle destroys all this info during
    alignment.
    """
    # get shape of the array and new empty array
    shape = (len(seqs), max([len(i) for i in seqs]))
    arrseqs = np.zeros(shape, dtype=np.bytes_)

    # iterate over rows 
    for row in range(arrseqs.shape[0]):
        seqsrow = seqs[row]
        arrseqs[row, :len(seqsrow)] = list(seqsrow)

    # mask the lo...
    amask = np.char.islower(arrseqs)
    if np.any(amask):
        return amask, True
    else:
        return amask, False


def retrieve_alleles_after_aligning(intarr, amask):
    """
    Imputes lower case allele calls back into alignments 
    while taking account for spacing caused by insertions.
    """
    newmask = np.zeros(intarr.shape, dtype=np.bool_)
    
    for ridx in range(intarr.shape[0]):
        iarr = intarr[ridx]
        indidx = np.where(iarr == 45)[0]
        
        # if no indels then simply use the existing mask
        if not indidx.size:
            newmask[ridx] = amask[ridx]
            
        # if indels that impute 
        else:
            allrows = np.arange(amask.shape[1])
            mask = np.ones(allrows.shape[0], dtype=np.bool_)
            for idx in indidx:
                if idx < mask.shape[0]:
                    mask[idx] = False
            not_idx = allrows[mask == 1]
            
            # fill in new data into all other spots
            newmask[ridx, not_idx] = amask[ridx, :not_idx.shape[0]]
    return newmask<|MERGE_RESOLUTION|>--- conflicted
+++ resolved
@@ -1360,12 +1360,9 @@
     """  
     istack = []
 
-<<<<<<< HEAD
     # append counter to names because muscle doesn't retain order
     nnames = [">{};*{}".format(j[1:], i) for i, j in enumerate(names)]
     
-=======
->>>>>>> 79d097f6
     # make back into strings
     cl1 = "\n".join(["\n".join(i) for i in zip(nnames, seqs)])
 
