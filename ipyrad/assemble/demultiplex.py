#!/usr/bin/env ipython2

""" demultiplex raw sequence data given a barcode map."""

from __future__ import print_function
# pylint: disable=E1101
# pylint: disable=W0212

import os
import gzip
import glob
import shutil
import itertools
import cPickle as pickle
from ipyrad.core.sample import Sample
from .util import *
from collections import defaultdict, Counter

import logging
LOGGER = logging.getLogger(__name__)


def combinefiles(filepath):
    """ Joins first and second read file names """
    ## unpack seq files in filepath
    fastqs = glob.glob(filepath)
    firsts = [i for i in fastqs if "_R1_" in i]

    ## check names
    if not firsts:
        raise AssertionError("First read files names must contain '_R1_'.")

    ## get paired reads
    seconds = [ff.replace("_R1_", "_R2_") for ff in firsts]
    return zip(firsts, seconds)


def matching(barcode, data):
    "allows for N base difference between barcodes"
    for name, realbar in data.barcodes.items():
        if len(barcode) == len(realbar):
            sames = sum([i == j for (i, j) in zip(barcode, realbar)])
            diffs = len(barcode) - sames
            if diffs <= data.paramsdict["max_barcode_mismatch"]:
                return name
    return 0


def findbcode(cut, longbar, read1):
    """ find barcode sequence in the beginning of read """
    ## default barcode string
    search = read1[1][:int(longbar[0]+len(cut)+1)]
    countcuts = search.count(cut)
    if countcuts == 1:
        barcode = search.split(cut, 1)[0]
    elif countcuts == 2:
        barcode = search.rsplit(cut, 2)[0]
    else:
        barcode = ""
    return barcode



def barmatch(args):
    """
    Matches reads to barcodes in barcode file and writes to individual temp 
    files, after all read files have been split, temp files are collated into 
    .fastq files
    """

    ## read in list of args
    data, rawfile, chunk, cut, longbar, chunknum, filenum = args
    LOGGER.debug("Entering barmatch - {}".format(args))

    ## counters for stats output
    total = 0
    cutfound = 0      ## cut site found
    matched = 0       ## bar matches 

    ## dictionary to record barcode hits & misses
    samplehits = {}
    barhits = {}
    misses = {}
    misses['_'] = 0
    
    ## read in paired end read files"
    fr1 = open(chunk[0], 'rb')
    ## create iterators to sample 4 lines at a time
    quart1 = itertools.izip(*[iter(fr1)]*4)
    if 'pair' in data.paramsdict["datatype"]:
        fr2 = open(chunk[1], 'rb')
        quart2 = itertools.izip(*[iter(fr2)]*4)
        quarts = itertools.izip(quart1, quart2)
    else:
        ## read in single end read file"
        quarts = itertools.izip(quart1, iter(int, 1))

    ## dictionaries to store first and second reads
    dsort1 = defaultdict(list)
    dsort2 = defaultdict(list)
    dbars = defaultdict(list)    ## all bars matched in sample
    for sample in data.barcodes:
        dsort1[sample] = []
        dsort2[sample] = []
        dbars[sample] = set()

    ## get func for finding barcode
    if longbar[1] == 'same':
        if data.paramsdict["datatype"] == '2brad':
            def getbarcode(_, read1, longbar):
                """ find barcode for 2bRAD data """
                return read1[1][-longbar[0]:]
        else:
            def getbarcode(_, read1, longbar):
                """ finds barcode for invariable length barcode data """
                return read1[1][:longbar[0]]
    else:
        def getbarcode(cut, read1, longbar):
            """ finds barcode for variable barcode lengths"""
            return findbcode(cut, longbar, read1)


    ## go until end of the file
    while 1:
        try: 
            read1s, read2s = quarts.next()
        except StopIteration: 
            break
        total += 1

        ## strip
        read1 = [i.strip() for i in read1s]
        if 'pair' in data.paramsdict["datatype"]:
            read2 = [i.strip() for i in read2s]

        ## Parse barcode. Use the parsing function selected above.
        barcode = getbarcode(cut, read1, longbar)

        ## find if it matches 
        didmatch = matching(barcode, data)
        if didmatch:

            ## record who matched
            dbars[didmatch].add(barcode)
            matched += 1
            cutfound += 1
            if didmatch in samplehits:
                samplehits[didmatch] += 1
            else:
                samplehits[didmatch] = 1

            if barcode in barhits:
                barhits[barcode] += 1
            else:
                barhits[barcode] = 1

            ## trim off barcode
            if data.paramsdict["datatype"] == '2brad':
                read1[1] = read1[1][:-len(barcode)]
                read1[3] = read1[3][:-len(barcode)]
            else:
                read1[1] = read1[1][len(barcode):]
                read1[3] = read1[3][len(barcode):]

            ## append to dsort
            dsort1[didmatch].append("\n".join(read1).strip())
            if 'pair' in data.paramsdict["datatype"]:
                dsort2[didmatch].append("\n".join(read2).strip())

        else:
            ## record whether cut found                
            if barcode:
                cutfound += 1
                if barcode in misses:
                    misses[barcode] += 1
                else:
                    misses[barcode] = 1
            else:
                misses["_"] += 1

        ## write out at 10K to keep memory low
        if not total % 5000:
            ## write the remaining reads to file"
            writetofile(data, dsort1, 1, filenum, chunknum)
            if 'pair' in data.paramsdict["datatype"]:
                writetofile(data, dsort2, 2, filenum, chunknum) 
            ## clear out dsorts
            for sample in data.barcodes:
                dsort1[sample] = []
                dsort2[sample] = []

    ## write the remaining reads to file"
    writetofile(data, dsort1, 1, filenum, chunknum)
    if 'pair' in data.paramsdict["datatype"]:
        writetofile(data, dsort2, 2, filenum, chunknum)        

    ## close file handles
    fr1.close()
    if 'pair' in data.paramsdict["datatype"]:
        fr2.close()

    ## return stats in saved pickle b/c return_queue is too tiny
    handle = os.path.splitext(os.path.basename(rawfile))[0]
    filestats = [handle, total, cutfound, matched]
    samplestats = [samplehits, barhits, misses, dbars]

    pickout = open(os.path.join(
                      data.dirs.fastqs,
                      handle+"_"+str(chunknum)+"_"+\
                      str(filenum)+".pickle"), "wb")
    pickle.dump([filestats, samplestats], pickout)
    pickout.close()

    return "done"



def writetofile(data, dsort, read, filenum, chunknum):
    """ writes dsort dict to a tmp file. Used in barmatch. """
    if read == 1:
        rname = "_R1_"
    else:
        rname = "_R2_"

    for sample in dsort:
        ## skip writing if empty. Write to tmpname
        if dsort[sample]:
            tmpdir = os.path.join(data.dirs.fastqs, "tmp_"+sample+rname)
            handle = os.path.join(tmpdir, "tmp_"+sample+rname+\
                                  str(filenum)+"_"+str(chunknum))
            with open(handle, 'a+') as out:
                out.write("\n".join(dsort[sample])+"\n")



def chunker(data, raws, optim):
    """ Chunks big files into smaller bits so that there are at least as many
    files to work on as there are processors. Chunking doesn't gain from being
    parallelized since it is limited by the speed of writing to disk.
    """
    ## make tmpdir to hold chunks
    tmpdir = os.path.join(data.dirs.project, data.name+"-tmpchunks")
    if not os.path.exists(tmpdir):
        os.mkdir(tmpdir)

    ## count how many rawfiles have been done
    num = 0
    tups = []
    for num, rawtuple in enumerate(list(raws)):
        ## pass w/o arg for optim split size
<<<<<<< HEAD
        LOGGER.info("optim is is is %s", optim)
=======
        LOGGER.info("OPTIM RIGHT HERE %s", optim)
>>>>>>> b81bd085
        tup = zcat_make_temps([data, rawtuple, num, tmpdir, optim])
        tups.append(tup)
        num += 1
    return tups



def parallel_sorter(data, rawtups, chunks, cutter, longbar, filenum, ipyclient):
    """ Takes list of chunk files and runs barmatch function on them across
    all engines and outputs temp file results. This is parallelized on N chunks.
    """
    LOGGER.debug("in parallel_sorter") 
    ## send file to multiprocess queue"
    chunknum = 0
    submitted_args = []
    for tmptuple in chunks:
        submitted_args.append([data, rawtups, tmptuple, cutter,
                               longbar, chunknum, filenum])
        chunknum += 1

    lbview = ipyclient.load_balanced_view()
    results = lbview.map_async(barmatch, submitted_args)
    results.get()
    del lbview
 


def collate_tmps(data, name):
    """ collate temp files back into 1 sample """

    ## nproc len list of chunks
    combs = glob.glob(os.path.join(data.dirs.fastqs, "tmp_"+name+"_R1_", "*"))
    combs.sort(key=lambda x: int(x.split("_")[-1]))

    ## one outfile to write to
    handle_r1 = os.path.join(data.dirs.fastqs, name+"_R1_.fastq")
    with open(handle_r1, 'wb') as out:
        for fname in combs:
            with open(fname) as infile:
                out.write(infile.read())
    ## use -f to overwrite already existing
    LOGGER.debug("gzipping {}".format(name))
    subprocess.check_call("gzip {} {}".format("-f", handle_r1), 
                          shell=True, close_fds=True)
   
    if "pair" in data.paramsdict["datatype"]:
        ## nproc len list of chunks
        combs = glob.glob(os.path.join(
                          data.dirs.fastqs, "tmp_"+name+"_R2_", "*"))
        combs.sort(key=lambda x: int(x.split("_")[-1]))        
        ## one outfile to write to
        handle_r2 = os.path.join(data.dirs.fastqs, name+"_R2_.fastq")
        with open(handle_r2, 'wb') as out:
            for fname in combs:
                with open(fname) as infile:
                    out.write(infile.read())
        subprocess.check_call("gzip {} {}".format("-f", handle_r2), 
                              shell=True, close_fds=True)



def prechecks(data, ipyclient, preview):
    """ 
    Checks before starting analysis 
    """

    ## check for data, do glob for fuzzy matching
    if not glob.glob(data.paramsdict["raw_fastq_path"]):
        raise IPyradWarningExit("""\
    No data found in {}. Fix path to data files.""".
    format(data.paramsdict["raw_fastq_path"]))

    ## find longest barcode
    try:
        barlens = [len(i) for i in data.barcodes.values()]
        if len(set(barlens)) == 1:
            longbar = (barlens[0], 'same')
        else:
            longbar = (max(barlens), 'diff')
    except ValueError:
        raise IPyradWarningExit("    Barcodes file not found.")

    ## make sure there is a [workdir] and a [workdir/name_fastqs]
    data.dirs.fastqs = os.path.join(
                        data.paramsdict["project_dir"], data.name+"_fastqs")
    if not os.path.exists(data.paramsdict["project_dir"]):
        os.mkdir(data.paramsdict["project_dir"])
    if not os.path.exists(data.dirs.fastqs):
        os.mkdir(data.dirs.fastqs)

    ## insure no leftover tmp files from a previous run (there shouldn't be)
    oldtmps = glob.glob(os.path.join(data.dirs.fastqs, "tmp_*_R1_"))
    oldtmps += glob.glob(os.path.join(data.dirs.fastqs, "tmp_*_R2_"))    
    for oldtmp in oldtmps:
        try:
            shutil.rmtree(oldtmp)
        except OSError as inst:
            ## In some instances nfs creates hidden dot files in directories
            ## that claim to be "busy" when you try to remove them. Don't
            ## kill the run if you can't remove this directory.
            LOGGER.warn("Failed to remove tmpdir {}".format(inst))

    ## make fresh tmpdirs for each sample
    for sample in data.barcodes:
        tmpname = os.path.join(data.dirs.fastqs, "tmp_"+sample+"_R1_")
        os.mkdir(tmpname)
        tmpname = os.path.join(data.dirs.fastqs, "tmp_"+sample+"_R2_")
        os.mkdir(tmpname)

    ## gather raw sequence data
    if "pair" in data.paramsdict["datatype"]:
        raws = combinefiles(data.paramsdict["raw_fastq_path"])
    else:
        raws = zip(glob.glob(data.paramsdict["raw_fastq_path"]), iter(int, 1))

    ## returns a list of both resolutions of cut site 1
    ## (TGCAG, ) ==> [TGCAG, ]
    ## (TWGC, ) ==> [TAGC, TTGC]
    ## (TWGC, AATT) ==> [TAGC, TTGC]
    cutters = [ambigcutters(i) for i in \
               data.paramsdict["restriction_overhang"]][0]
    assert cutters, "Must have a `restriction_overhang` for demultiplexing."

    ## set optim chunk size
    ncpus = len(ipyclient)
    if preview:
        optim = ((data._hackersonly["preview_step1"]) // ncpus) 

    else:
        ## count the len of one file and assume all others are similar len
        testfile = raws[0][0]
        insize = os.path.getsize(testfile)
        tmp_file_name = "./tmp-step1-count.fq"
        if testfile.endswith(".gz"):
            infile = gzip.open(testfile)
            outfile = gzip.open(tmp_file_name, 'wb', compresslevel=5)
        else:
            infile = open(testfile)
            outfile = open(tmp_file_name, 'w')
        
        ## We'll take the average of the size of a file based on the
        ## first 10000 reads to approximate number of reads in the main file
        for i in xrange(40000):
            outfile.write(next(infile))
        outfile.close()
        infile.close()

        ## Get the size of the tmp file
        tmp_size = os.path.getsize(tmp_file_name)

        ## divide by the tmp file size and multiply by 10000 to approximate
        ## the size of the input .fq files
        inputreads = int(insize / tmp_size * 10000)
        LOGGER.debug("inputreads estimate - {}".format(inputreads))

        try:
            os.remove(tmp_file_name)
        except Exception:
            ## Just leave it if it won't erase.
            pass

        ## it's going to be multiplied by 4 to ensure its divisible
        ## and then again by 4 if inside preview truncate, so x32 here.
        ## should result in 2X as many chunk files as cpus, but files are 
        ## split by reads not by lines so divide this by 4 to get optim
        ## num reads to split per tmp file. 
<<<<<<< HEAD
        optim = inputreads // (ncpus * 8)
        ## multiply by 4 to ensure fastq quartet sampling
        optim *= 4
=======
        optim = int((inputreads // (ncpus * 8)) + (inputreads % (ncpus * 8)))

        ## multiply by 4 to ensure fastq quartet sampling
        optim *= 4

    LOGGER.info("precheck optim=%s", optim)
>>>>>>> b81bd085

    LOGGER.info("precheck optim=%s", optim)
    return raws, longbar, cutters, optim



def make_stats(data, raws):
    """ reads in pickled stats, collates, and writes to file """
    ## stats for each rawdata file
    perfile = {}
    for rawtuple in raws:
        handle = os.path.splitext(os.path.basename(rawtuple[0]))[0]
        perfile[handle] = {}
        perfile[handle]["ftotal"] = 0
        perfile[handle]["fcutfound"] = 0
        perfile[handle]["fmatched"] = 0

    ## stats for each sample
    fdbars = {}
    fsamplehits = Counter()
    fbarhits = Counter()
    fmisses = Counter()

    ## get stats from each file pickle
    pickles = glob.glob(os.path.join(data.dirs.fastqs, "*.pickle"))
    for picfile in pickles:
        with open(picfile, "rb") as pickin:
            filestats, samplestats = pickle.load(pickin)

        #counts = [total, cutfound, matched]
        handle, total, cutfound, matched = filestats
        samplehits, barhits, misses, dbars = samplestats

        ## update file stats
        perfile[handle]["ftotal"] += total
        perfile[handle]["fcutfound"] += cutfound
        perfile[handle]["fmatched"] += matched    

        ## update sample stats
        fsamplehits.update(samplehits)
        fbarhits.update(barhits)        
        fmisses.update(misses)
        fdbars.update(dbars)

    ## out file
    outhandle = os.path.join(data.dirs.fastqs, 's1_demultiplex_stats.txt')
    outfile = open(outhandle, 'w')

    ## how many from each rawfile
    outfile.write('{:<35}  {:>13}{:>13}{:>13}\n'.\
                  format("raw_file", "total_reads", "cut_found", "bar_matched"))

    ## sort rawfile names
    rawfilenames = sorted(perfile)
    for rawstat in rawfilenames:
        dat = [perfile[rawstat][i] for i in ["ftotal", "fcutfound", "fmatched"]]
        outfile.write('{:<35}  {:>13}{:>13}{:>13}\n'.\
            format(*[rawstat]+[str(i) for i in dat]))
        if "pair" in data.paramsdict["datatype"]:
            rawstat2 = rawstat.replace("_R1_", "_R2_")
            outfile.write('{:<35}  {:>13}{:>13}{:>13}\n'.\
                format(*[rawstat2]+[str(i) for i in dat]))

    ## spacer, how many records for each sample
    outfile.write('\n{:<35}  {:>13}\n'.\
                  format("sample_name", "total_reads"))

    ## names alphabetical. Write to file. Will save again below to Samples.
    names_sorted = sorted(data.barcodes)
    for name in names_sorted:
        outfile.write("{:<35}  {:>13}\n".format(name, fsamplehits[name]))

    ## spacer, which barcodes were found
    outfile.write('\n{:<35}  {:>13}{:>13}{:>13}\n'.\
                  format("sample_name", "true_bar", "obs_bar", "N_records"))

    ## write sample results
    for name in names_sorted:
        ## write perfect hit
        hit = data.barcodes[name]
        outfile.write('{:<35}  {:>13}{:>13}{:>13}\n'.\
            format(name, hit, hit, fsamplehits[name]))

        ## write off-n hits
        ## sort list of off-n hits
        if name in fdbars:
            offkeys = list(fdbars.get(name))
            offkeys.sort(key=fbarhits.get)
            for offhit in offkeys[::-1]:
                ## exclude perfect hit
                if offhit not in data.barcodes.values():
                    outfile.write('{:<35}  {:>13}{:>13}{:>13}\n'.\
                        format(name, hit, offhit, fbarhits[offhit]))

    ## write misses
    misskeys = list(fmisses.keys())
    misskeys.sort(key=fmisses.get)
    for key in misskeys[::-1]:
        outfile.write('{:<35}  {:>13}{:>13}{:>13}\n'.\
            format("no_match", "_", key, fmisses[key]))
    outfile.close()

    ## Link Sample with this data file to the Assembly object
    for name in data.barcodes:
        sample = Sample()
        sample.name = name
        sample.barcode = data.barcodes[name]
        if "pair" in data.paramsdict["datatype"]:
            sample.files.fastqs = [(os.path.join(data.dirs.fastqs,
                                                  name+"_R1_.fastq.gz"),
                                     os.path.join(data.dirs.fastqs,
                                                  name+"_R2_.fastq.gz"))]
        else:
            sample.files.fastqs = [(os.path.join(data.dirs.fastqs,
                                                  name+"_R1_.fastq.gz"),)]
        ## fill in the summary stats
        sample.stats["reads_raw"] = fsamplehits[name]
        ## fill in the full df stats value
        sample.stats_dfs.s1["reads_raw"] = fsamplehits[name]

        ## Only link Sample if it has data
        if sample.stats["reads_raw"]:
            sample.stats.state = 1
            data.samples[sample.name] = sample
        else:
            print("Excluded sample: no data found for", name)

    ## initiate s1 key for data object
    data.stats_dfs.s1 = data.build_stat("s1")
    data.stats_files.s1 = outhandle



def run(data, preview, ipyclient):
    """ 
    Demultiplexes raw fastq files given a barcodes file
    """

    ## nested structure to prevent abandoned temp files
    try: 
        ## checks on data before starting
        raws, longbar, cutters, optim = prechecks(data, ipyclient, preview)
        
        ## Truncate the input fq so it'll run faster. 
        if preview:
            warning = """\
    Running preview mode: subselecting maximum of {} reads\
    """.format(data._hackersonly["preview_step1"], raws)
            ## print the preview message    
            if data._headers:
                print(warning)
            LOGGER.warn(warning)

            ## enter step1 truncate length, returns one truncated fq (file,)
            nlines = data._hackersonly["preview_step1"]
            raws = preview_truncate_fq(data, raws, nlines)

        ## splits up all files into chunks, returns list of list 
        ## of chunks names in tuples. If the number of input files is greater
        ## than the number of processors then do not chunk, but instead just 
        ## start iterating over the raw files
        if len(raws) < len(ipyclient):
            datatuples = chunker(data, raws, optim)
        else:
            datatuples = raws

        LOGGER.info("Executing %s files, in %s chunks, across %s cpus", \
                     len(raws), len(datatuples[0][1]), len(ipyclient))

        filenum = 0            
        for rawfilename, chunks in datatuples:
            for cutter in cutters:
                if cutter:     
                    ## sort chunks for this list     
                    parallel_sorter(data, rawfilename, chunks, cutter,
                                    longbar, filenum, ipyclient)
            filenum += 1
            ## TODO: combine tmps when two resolutions of ambig cutters
            ## ...

        ## collate tmps back into one file. Disk limited, parallelizing does 
        ## not increase speed.
        for name in data.barcodes:
            collate_tmps(data, name)

        ## make stats
        make_stats(data, raws)

    finally:
        try:
            ## cleans up chunk files and stats pickles
            tmpdirs = glob.glob(os.path.join(data.dirs.fastqs, "tmp_*_R*"))
            tmpdirs += glob.glob(os.path.join(data.dirs.project, 
                                              data.name+"-tmpchunks"))
            if tmpdirs:
                for tmpdir in tmpdirs:
                    try:
                        shutil.rmtree(tmpdir)
                    except OSError:
                        ## encountered a strange error once where nfs creates 
                        ## hidden dot files in directories that claim to be 
                        ## "busy" when you try to remove them. Don't
                        ## kill the run if you can't remove this directory.
                        LOGGER.warn("Failed to remove tmpdir {}".format(tmpdir))

            ## cleans up pickle files and tmp files generated by preview
            tmpfiles = glob.glob(os.path.join(data.dirs.fastqs, "*.pickle"))
            tmpfiles += glob.glob(os.path.join(data.dirs.fastqs, "*.preview_t"))            
            for tmpfile in tmpfiles:
                if os.path.exists(tmpfile):
                    os.remove(tmpfile)

        except AttributeError as inst:
            ## If barcodes file is fsck, then finally frags because 
            ## data.dirs.fastqs doesn't exist
            LOGGER.warn(inst)



if __name__ == "__main__":

    ## run test
    import ipyrad as ip
    #from ipyrad.core.assembly import Assembly

    ## get current location
    PATH = os.path.abspath(os.path.dirname(__file__))
    ## get location of test files
    IPATH = os.path.dirname(os.path.dirname(PATH))
    
    DATA = os.path.join(IPATH, "tests", "test_rad")
    TEST = ip.Assembly("test-demultiplex")
    #TEST = ip.load_assembly(os.path.join(DATA, "testrad"))
    TEST.set_params(1, "./")
    TEST.set_params(2, "./tests/data/sim_rad_test_R1_.fastq.gz")
    TEST.set_params(3, "./tests/data/sim_rad_test_barcodes.txt")
    TEST.step1()<|MERGE_RESOLUTION|>--- conflicted
+++ resolved
@@ -248,11 +248,7 @@
     tups = []
     for num, rawtuple in enumerate(list(raws)):
         ## pass w/o arg for optim split size
-<<<<<<< HEAD
-        LOGGER.info("optim is is is %s", optim)
-=======
         LOGGER.info("OPTIM RIGHT HERE %s", optim)
->>>>>>> b81bd085
         tup = zcat_make_temps([data, rawtuple, num, tmpdir, optim])
         tups.append(tup)
         num += 1
@@ -419,19 +415,8 @@
         ## should result in 2X as many chunk files as cpus, but files are 
         ## split by reads not by lines so divide this by 4 to get optim
         ## num reads to split per tmp file. 
-<<<<<<< HEAD
         optim = inputreads // (ncpus * 8)
         ## multiply by 4 to ensure fastq quartet sampling
-        optim *= 4
-=======
-        optim = int((inputreads // (ncpus * 8)) + (inputreads % (ncpus * 8)))
-
-        ## multiply by 4 to ensure fastq quartet sampling
-        optim *= 4
-
-    LOGGER.info("precheck optim=%s", optim)
->>>>>>> b81bd085
-
     LOGGER.info("precheck optim=%s", optim)
     return raws, longbar, cutters, optim
 
