--- conflicted
+++ resolved
@@ -536,12 +536,6 @@
         # iterate over imap groups
         for ikey, ivals in self.imap.items():
 
-<<<<<<< HEAD
-            # TODO: SHOULD MINMAP FILTER APPLY HERE??
-
-
-=======
->>>>>>> 78e41931
             # get subarray for this group
             match = [np.where(self.names == i)[0] for i in ivals]
             sidxs = [i[0] for i in match if i.size]        
@@ -554,11 +548,7 @@
             iidx = np.where(inames == ikey)[0][0]
             iarr[iidx] = cons
 
-<<<<<<< HEAD
-        # save as new data ---------------------
-=======
         # save as new data
->>>>>>> 78e41931
         iarr[iarr == 0] = 78
         self.con_seqarr = iarr
         self.con_snames = inames
@@ -628,14 +618,6 @@
                 subarr = self.seqarr[sidxs, :]
                 imapdrop += np.sum(subarr != 78, axis=0) < self._minmap[ikey]
 
-<<<<<<< HEAD
-                # TODO: MOVE THIS TO THE TODO ABOVE...
-                # imap could drop sites in consens if minmap is (1,0,1,1,0)
-                else:
-                    sidxs = np.where(self.wnames == ikey)[0][0]
-                    subarr = self.seqarr[sidxs, :]
-                    drop += np.sum(subarr != 78, axis=0) < self._minmap[ikey]
-=======
         # replace data with consensus reduced to apply filters
         if self.consensus_reduce:
             self.seqarr = self.con_seqarr
@@ -644,7 +626,6 @@
         else:
             self.wnames = self.names.copy()
             self.wpnames = self.pnames.copy()
->>>>>>> 78e41931
 
         # drop SITES that don't meet imap/minmap filter
         if self.imap:
