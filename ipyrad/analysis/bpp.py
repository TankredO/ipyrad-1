--- conflicted
+++ resolved
@@ -16,12 +16,9 @@
 
 import numpy as np
 import pandas as pd
-<<<<<<< HEAD
-from ipyrad.analysis.utils import IPyradError, Params
-=======
-from ipyrad.analysis.utils import progressbar, Params
+
+from .utils import progressbar, Params
 from ipyrad.assemble.utils import IPyradError
->>>>>>> e05f947a
 
 try:
     import toytree
@@ -152,8 +149,9 @@
 
     """    
 
-    ## init object for params
-    def __init__(self,
+    # init object for params
+    def __init__(
+        self,
         name,
         data=None,
         workdir="analysis-bpp", 
@@ -163,7 +161,7 @@
         *args, 
         **kwargs):
 
-        ## results files
+        # results files
         self.files = Params()
         self.files.mcmcfiles = []
         self.files.outfiles = []
@@ -209,7 +207,7 @@
         # check that toytree is installed
         if not sys.modules.get("toytree"):
             raise ImportError(_MISSING_TOYTREE)
-        
+
         # check that bpp is installed and in path            
         for binary in [self._kwargs["binary"]]:
             cmd = ['which', binary]
@@ -280,7 +278,7 @@
         for key in set(self._kwargs.keys()) - notparams:
             self.params[key] = self._kwargs[key]
 
-        
+
         ## load existing results files for this named bpp object if they exist
         if self.load_existing_results:
             self._load_existing_results(self.name, workdir=self.workdir)
@@ -378,7 +376,7 @@
                 #if randomize_order:
                 self._write_seqfile(randomize_order=randomize_order)
                 ctlfile = self._write_ctlfile()
-                
+
                 ## submit to engines
                 rasync = lbview.apply(_call_bpp, *(self._kwargs["binary"], ctlfile, is_alg00))
                 self.asyncs.append(rasync)
