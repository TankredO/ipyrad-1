#!/usr/bin/env python

"D-statistic calculations"

# py2/3 compat
from __future__ import print_function, division
from builtins import range

import os
import sys
import time
import copy
import types
import itertools
from collections import OrderedDict

#import scipy.stats as st  ## used for dfoil
import pandas as pd
import numpy as np
import numba
import h5py

<<<<<<< HEAD
## ipyrad tools
from ipyrad.analysis.utils import Params, progressbar, IPyradError
from ipyrad.assemble.write_outputs import reftrick
=======
## non-standard imports
#try: 
#    import msprime as ms
#except ImportError:
#    pass
>>>>>>> 33a94c91

# import tested at init
try:
    import toytree
except ImportError:
    pass
_TOYTREE_IMPORT = """
This ipyrad analysis tool requires 
You can install it with the following command:

   conda install toytree -c eaton-lab
"""

# from ipyrad.plotting.baba_panel_plot import baba_panel_plot
# set floating point precision in data frames to 3 for prettier printing
# pd.set_option('precision', 3)

# Notes: treegenerateor working, test others, including toytree integratin.


class Baba:
    """
    ipyrad.analysis Baba Class object.

    Parameters
    ----------
    data : string or ndarray
        A string path to a .loci file produced by ipyrad. Alternatively, 
        data can be entered as a Numpy array of float allele frequencies 
        with dimension (nloci, 4 or 5, maxlen). See simulation example 
        in the docs.
        
    tests : dict or list of dicts
        A dictionary mapping Sample names to test taxon names, e.g., 
        test = {'p1': ['a', 'b'], 'p2': ['c'], 'p3': ['e'], 'p4': ['f']}.
        Four taxon tests should have p1-p4 whereas five taxon tests will 
        used if dict keys are p1-p5. Other key names will raise an error. 
        The highest value name (e.g., p5) is the outgroup. 
    
    newick: str
        ...

    Functions
    ---------
    run()
        ...
    generate_tests_from_tree()
        ...
    plot()
        ...
    """
    def __init__(self, 
        data=None,
        imap=None,
        minmap=1,
        newick=None,
        nboots=1000,
        ):

        # check imports
        if not sys.modules.get("toytree"):
            raise ImportError(_TOYTREE_IMPORT)

        # parse data as (1) path to data file, or (2) ndarray
        if isinstance(data, str):
            self.data = os.path.realpath(os.path.expanduser(data))
        else:
            self.data = data

        # check dtype of newick/tree entry
        self.newick = newick
        if isinstance(newick, toytree.Toytree.ToyTree):
            self.newick = newick.newick          

        # store tests
        self.imap = imap
        self.minmap = minmap

        # parameters
        self.params = Params()
        self.params.nboots = nboots
        self.params.quiet = False
        self.params.database = None

        # results storage
        self.results_table = None
        self.results_boots = None
       
        # cluster attributes
        self.ipcluster = {
            "cluster_id": "", 
            "profile": "default",
            "engines": "Local", 
            "quiet": 0, 
            "timeout": 60, 
            "cores": 0, 
            "threads": 2,
            "pids": {},
            }

    @property
    def taxon_table(self):
        """
        Returns the .tests list of taxa as a pandas dataframe. 
        By auto-generating this table from tests it means that 
        the table itself cannot be modified unless it is returned 
        and saved. 
        """
        if self.tests:
            keys = sorted(self.tests[0].keys())
            if isinstance(self.tests, list):
                ld = [[(key, i[key]) for key in keys] for i in self.tests]
                dd = [dict(i) for i in ld]
                df = pd.DataFrame(dd)
                return df
            else:
                return pd.DataFrame(pd.Series(self.tests)).T
        else:
            print("no tests generated.")
            return None



    def run(self, force=False, ipyclient=None, show_cluster=False, auto=False):
        """
        Run a batch of dstat tests on a list of tests, where each test is 
        a dictionary mapping sample names to {p1 - p4} (and sometimes p5). 
        Parameters modifying the behavior of the run, such as the number
        of bootstrap replicates (nboots) or the minimum coverage for 
        loci (mincov) can be set in {object}.params.

        Parameters:
        -----------
        ipyclient (ipyparallel.Client object):
            An ipyparallel client object to distribute jobs to a cluster. 
        """

        # distribute jobs in a wrapped cleaner function
        pool = Parallel()

        batch(self, ipyclient)

        ## skip this for 5-part test results
        if not isinstance(self.results_table, list):
            self.results_table.nloci = (
                np.nan_to_num(self.results_table.nloci).astype(int))



    def generate_tests_from_tree(self, 
        constraint_dict=None, 
        constraint_exact=False, 
        verbose=True):
        """ 
        Returns a list of all possible 4-taxon tests on a tree (newick file). 
        The number of possible tests can be greatly reduced by setting 
        constraints on the taxon sampling using the constraint_dict arg. 

        Parameters:
        -----------
        constraint_dict: dict
            The constraint dict will limit the tests generated to only include
            the taxa listed in the dict. 

        constraint_exact: bool or list
            If constraint_exact is True then only samples meeting the exact 
            entries in the constraint_dict will be returned, as opposed to all
            subsets of those entries. If a list then different values can be 
            applied to [p1, p2, p3, p4]. For example, if the constraint_dict is
            {"p1": sample1, "p2": sample2, "p3": sample3, "p4": [sample4, sample5]},
            then with constraint_exact==False you get:
            
            sample1, sample2, sample3, sample4
            sample1, sample2, sample3, sample5
            sample1, sample2, sample3, [sample4, sample5]

            and with constraint_exact==True you get only:

            sample1, sample2, sample3, [sample4, sample5]
        """
        if not self.newick:
            raise AttributeError("no newick tree")

        tp = TreeParser(self.newick, constraint_dict, constraint_exact)
        tests = tp.testset
        if verbose:
            print("{} tests generated from tree".format(len(tests)))
        self.tests = tests



    def plot(self, 
        show_test_labels=True, 
        use_edge_lengths=False,         
        collapse_outgroup=False, 
        pct_tree_x=0.5, 
        pct_tree_y=0.2,
        subset_tests=None,
        prune_tree_to_tests=False,
        *args,
        **kwargs):
        """ 
        Draw a multi-panel figure with tree, tests, and results 
        
        Parameters:
        -----------
        height: int
        ...

        width: int
        ...

        show_test_labels: bool
        ...

        use_edge_lengths: bool
        ...

        collapse_outgroups: bool
        ...

        pct_tree_x: float
        ...

        pct_tree_y: float
        ...

        subset_tests: list
        ...

        """

        ## check for attributes
        if not self.newick:
            raise IPyradError("baba plot requires a newick treefile")
        if not self.tests:
            raise IPyradError("baba plot must have a .tests attribute")

        ## ensure tests is a list
        if isinstance(self.tests, dict):
            self.tests = [self.tests]

        # re-decompose the tree
        ttree = toytree.tree(self.newick)

        # subset test to show fewer
        if subset_tests is not None:
            #tests = self.tests[subset_tests]
            tests = [self.tests[i] for i in subset_tests]
            boots = self.results_boots[subset_tests]
        else:
            tests = self.tests
            boots = self.results_boots

        ## if prune tree
        if prune_tree_to_tests:
            alltesttaxa = set(itertools.chain(*self.taxon_table.values[0]))
            ttree = ttree.drop_tips([i for i in ttree.get_tip_labels()
                                     if i not in alltesttaxa])
            ttree.tree.ladderize()

        ## make the plot
        canvas, axes, panel = baba_panel_plot(
            ttree=ttree,
            tests=tests,
            boots=boots,
            show_test_labels=show_test_labels,
            use_edge_lengths=use_edge_lengths,
            collapse_outgroup=collapse_outgroup,
            pct_tree_x=pct_tree_x,
            pct_tree_y=pct_tree_y,
            *args,
            **kwargs)
        return canvas, axes, panel



    def copy(self):
        """ returns a copy of the baba analysis object """
        return copy.deepcopy(self)


    def _run(self, force=False, ipyclient=None):
        "Function to distribute jobs to ipyclient"

        # load balancer
        lbview = ipyclient.load_balanced_view()

        # check that tests are OK
        if not self.tests:
            raise IPyradError("no tests found")
        if isinstance(self.tests, dict):
            self.tests = [self.tests]

        # check that mindict is OK
        if isinstance(self.minmap, int):
            self.minmap = {i: self.minmap for i in self.imap}
        if not self.minmap:
            self.minmap = {i: 1 for i in self.imap}



        # send jobs to the client (but not all at once b/c njobs can be huge)
        rasyncs = {}
        idx = 0
        for i in range(len(ipyclient)):

            # next entries unless fewer than len ipyclient, skip
            try:
                test = next(itests)
                mindict = next(imdict)
            except StopIteration:
                continue

            rasyncs[idx] = lbview.apply(dstat, *[loci, test, mindict, self.params.nboots])
            idx += 1


def write_tmp_h5(baba):
    "Reduce VCF to temp h5 that jobs will slice from"

    # load in the VCF: if this gets huge we could hdf5 it...
    with open(baba.data) as indata:
        for i in indata:
            if i[:6] == "#CHROM":
                colnames = i[1:].strip().split()
                break

    # below here could be done in chunks...
    df = pd.read_csv(baba.data, comment="#", sep="\t", names=colnames)

    # drop superfluous columns
    df = df.drop(columns=[
        "QUAL", "FILTER", "INFO", "FORMAT", "REF", "ALT"])

    # reduce geno calls to only genos
    for column in df.columns[3:]:
        df[column] = df[column].apply(lambda x: x.split(":")[0])
    
    # set missing data to NaN
    df.iloc[:, 3:] = df.iloc[:, 3:].applymap(sumto)

    # save as hdf5
    r = 54321
    with h5py.File("baba-{}.h5".format(r), "w") as io5:
        # save chrom as an int index instead of string
        io5["CHROM"] = pd.factorize(df.CHROM)[0]

        # save loc as int 
        io5["LOC"] = [4, 4, 10]
    
    



def sumto(value):
    "used in pd.DataFrame applymap to convert genos to derived sums"
    if value == "./.":
        return np.nan
    else:
        return sum((int(i) for i in value.split("/") if i in ("0", "1"))) / 2.
    

def batch(baba, ipyclient=None):
    """
    distributes jobs to the parallel client
    """
    # parse args
    handle = baba.data
    taxdicts = baba.tests
    mindicts = baba.params.mincov
    nboots = baba.params.nboots

    ## if ms generator make into reusable list
    sims = 0
    if isinstance(handle, types.GeneratorType):
        handle = list(handle)
        sims = 1
    else:
        ## expand locifile path to full path
        handle = os.path.realpath(handle)

    ## parse taxdicts into names and lists if it a dictionary
    #if isinstance(taxdicts, dict):
    #    names, taxdicts = taxdicts.keys(), taxdicts.values()
    #else:
    #    names = []
    names = []
    if isinstance(taxdicts, dict):
        taxdicts = [taxdicts]

    ## an array to hold results (len(taxdicts), nboots)
    tot = len(taxdicts)
    resarr = np.zeros((tot, 7), dtype=np.float64)
    bootsarr = np.zeros((tot, nboots), dtype=np.float64)
    paneldict = {}

    ## submit jobs to run on the cluster queue
    start = time.time()
    asyncs = {}
    idx = 0


    ## prepare data before sending to engines
    ## if it's a str (locifile) then parse it here just once.
    if isinstance(handle, str):
        with open(handle, 'r') as infile:
            loci = infile.read().strip().split("|\n")
    if isinstance(handle, list):
        pass  #sims()

    ## iterate over tests (repeats mindicts if fewer than taxdicts)
    if not taxdicts:
        print("no tests found")
        return
    else:
        itests = iter(taxdicts)
        imdict = itertools.cycle([mindicts])

    #for test, mindict in zip(taxdicts, itertools.cycle([mindicts])):
    for i in range(len(ipyclient)):

        ## next entries unless fewer than len ipyclient, skip
        try:
            test = next(itests)
            mindict = next(imdict)
        except StopIteration:
            continue

        ## if it's sim data then convert to an array
        if sims:
            loci = _msp_to_arr(handle, test)
            args = (loci, test, mindict, nboots)
            print("not yet implemented")
            #asyncs[idx] = lbview.apply_async(dstat, *args)
        else:
            args = [loci, test, mindict, nboots]
            asyncs[idx] = lbview.apply(dstat, *args)
        idx += 1

    ## block until finished, print progress if requested.
    finished = 0
    try:
        while 1:
            keys = [i for (i, j) in asyncs.items() if j.ready()]
            ## check for failures
            for job in keys:
                if not asyncs[job].successful():
                    raise IPyradWarningExit(\
                        " error: {}: {}".format(job, asyncs[job].exception()))
                ## enter results for successful jobs
                else:
                    _res, _bot = asyncs[job].result()
                    
                    ## store D4 results
                    if _res.shape[0] == 1:
                        resarr[job] = _res.T.as_matrix()[:, 0]
                        bootsarr[job] = _bot
                    
                    ## or store D5 results                        
                    else:   
                        paneldict[job] = _res.T

                    ## remove old job
                    del asyncs[job]
                    finished += 1

                    ## submit next job if there is one.
                    try:
                        test = next(itests)
                        mindict = next(imdict)
                        if sims:
                            loci = _msp_to_arr(handle, test)
                            args = (loci, test, mindict, nboots)
                            print("not yet implemented")
                            #asyncs[idx] = lbview.apply_async(dstat, *args)
                        else:
                            args = [loci, test, mindict, nboots]
                            asyncs[idx] = lbview.apply(dstat, *args)
                        idx += 1
                    except StopIteration:
                        pass

            ## count finished and break if all are done.
            #fin = idx - len(asyncs)
            elap = datetime.timedelta(seconds=int(time.time()-start))
            printstr = " calculating D-stats  | {} | "
            progressbar(tot, finished, printstr.format(elap), spacer="")
            time.sleep(0.1)
            if not asyncs:
                print("")
                break

    except KeyboardInterrupt as inst:
        ## cancel all jobs (ipy & multiproc modes) and then raise error
        try:
            ipyclient.abort()
        except Exception:
            pass
        raise inst

    ## dress up resarr as a Pandas DataFrame if 4-part test
    if len(test) == 4:
        if not names:
            names = range(len(taxdicts))
        #print("resarr")
        #print(resarr)
        resarr = pd.DataFrame(resarr, 
            index=names,
            columns=["dstat", "bootmean", "bootstd", "Z", "ABBA", "BABA", "nloci"])

        ## sort results and bootsarr to match if test names were supplied
        resarr = resarr.sort_index()
        order = [list(resarr.index).index(i) for i in names]
        bootsarr = bootsarr[order]
        return resarr, bootsarr
    else:
        ## order results dfs
        listres = []
        for key in range(len(paneldict)):
            listres.append(paneldict[key])
            
        ## make into a multi-index dataframe
        ntests = len(paneldict)
        multi_index = [
            np.array([[i] * 3 for i in range(ntests)]).flatten(),
            np.array(['p3', 'p4', 'shared'] * ntests),
        ]
        resarr = pd.DataFrame(
            data=pd.concat(listres).as_matrix(), 
            index=multi_index,
            columns=listres[0].columns,
            )
        return resarr, None
        #return listres, None  #_res.T, _bot

    # store instead of return...
    self.results_table, self.results_boots




def dstat(inarr, taxdict, mindict=1, nboots=1000, name=0):
    """ private function to perform a single D-stat test"""

    #if isinstance(inarr, str):
    #    with open(inarr, 'r') as infile:
    #        inarr = infile.read().strip().split("|\n")

    # ## get data as an array from loci file
    # ## if loci-list then parse arr from loci
    if isinstance(inarr, list):
        arr, _ = _loci_to_arr(inarr, taxdict, mindict)
    
    # ## if it's an array already then go ahead
    # elif isinstance(inarr, np.ndarray):
    #     arr = inarr
    # ## if it's a simulation object get freqs from array
    # elif isinstance(inarr, Sim):
    #     arr = _msp_to_arr(inarr, taxdict)

    #elif isinstance(inarr, types.GeneratorType):
    #    arr = _msp_to_arr(inarr, taxdict)
    #elif isinstance(inarr, list):
    #    arr = _msp_to_arr(inarr, taxdict)
    ## get data from Sim object, do not digest the ms generator
    #else:
    #    raise Exception("Must enter either a 'locifile' or 'arr'")

    ## run tests
    #if len(taxdict) == 4:
    if arr.shape[1] == 4:

        ## get results
        res, boots = _get_signif_4(arr, nboots)
    
        ## make res into a nice DataFrame
        res = pd.DataFrame(res, 
            columns=[name],
            index=["Dstat", "bootmean", "bootstd", "Z", "ABBA", "BABA", "nloci"])

    else:
        ## get results
        res, boots = _get_signif_5(arr, nboots)
        ## make int a DataFrame
        res = pd.DataFrame(res,
            index=["p3", "p4", "shared"], 
            columns=["Dstat", "bootmean", "bootstd", "Z", "ABxxA", "BAxxA", "nloci"]
            )

    return res.T, boots




def loci_to_arr(self, loci):
    "Converts sequence data in loci file to binary where outgroup is 0"

    # array dimensions
    nloci = len(loci)
    maxsnps = 10
    testshape = (6 if len(self.imap[0]) > 4 else 4) 

    # make an array
    arr = np.zeros((nloci, testshape, maxsnps), dtype=np.float64)
    
    # get the outgroup sample
    keys = sorted([i for i in self.imap if i[0] == 'p'])
    outg = keys[-1]

    # iterate over loci and store 
    pass




def vcf_to_arr(self, loci):
    "Converts VCF SNP data to binary array where outgroup is 0"









def _loci_to_arr(loci, taxdict, mindict):
    """
    return a frequency array from a loci file for all loci with taxa from 
    taxdict and min coverage from mindict. 
    """

    ## get max length of loci
    maxlen = np.max(np.array([len(locus.split("\n")[0]) for locus in loci]))

    ## make the array (4 or 5) and a mask array to remove loci without cov
    nloci = len(loci)
    maxlen = np.max(np.array([len(locus.split("\n")[0]) for locus in loci]))
    keep = np.zeros(nloci, dtype=np.bool_)
    arr = np.zeros((nloci, 4, maxlen), dtype=np.float64)

    ## six rows b/c one for each p3, and for the fused p3 ancestor
    if len(taxdict) == 5:
        # arr = np.zeros((nloci, 6, 300), dtype=np.float64)
        arr = np.zeros((nloci, 6, maxlen), dtype=np.float64)        

    ## if not mindict, make one that requires 1 in each taxon
    if isinstance(mindict, int):
        mindict = {i: mindict for i in taxdict}
    elif isinstance(mindict, dict):
        mindict = {i: mindict[i] for i in taxdict}
    else:
        mindict = {i: 1 for i in taxdict}

    ## raise error if names are not 'p[int]' 
    allowed_names = ['p1', 'p2', 'p3', 'p4', 'p5']
    if any([i not in allowed_names for i in taxdict]):
        raise IPyradError(\
            "keys in taxdict must be named 'p1' through 'p4' or 'p5'")

    ## parse key names
    keys = sorted([i for i in taxdict.keys() if i[0] == 'p'])
    outg = keys[-1]

    ## grab seqs just for the good guys
    for loc in range(nloci):

        ## parse the locus
        lines = loci[loc].split("\n")[:-1]
        names = [i.split()[0] for i in lines]
        seqs = np.array([list(i.split()[1]) for i in lines])

        ## check that names cover the taxdict (still need to check by site)
        covs = [sum([j in names for j in taxdict[tax]]) >= mindict[tax] \
                for tax in taxdict]

        ## keep locus
        if all(covs):
            keep[loc] = True

            ## get the refseq
            refidx = np.where([i in taxdict[outg] for i in names])[0]
            refseq = seqs[refidx].view(np.uint8)
            ancestral = np.array([reftrick(refseq, GETCONS2)[:, 0]])

            ## freq of ref in outgroup
            iseq = _reffreq2(ancestral, refseq, GETCONS2)
            arr[loc, -1, :iseq.shape[1]] = iseq 

            ## enter 4-taxon freqs
            if len(taxdict) == 4:
                for tidx, key in enumerate(keys[:-1]):

                    ## get idx of names in test tax
                    nidx = np.where([i in taxdict[key] for i in names])[0]
                    sidx = seqs[nidx].view(np.uint8)
                   
                    ## get freq of sidx
                    iseq = _reffreq2(ancestral, sidx, GETCONS2)
                   
                    ## fill it in 
                    arr[loc, tidx, :iseq.shape[1]] = iseq

            else:

                ## entere p5; and fill it in
                iseq = _reffreq2(ancestral, refseq, GETCONS2) 
                arr[loc, -1, :iseq.shape[1]] = iseq 
                
                ## enter p1
                nidx = np.where([i in taxdict['p1'] for i in names])[0]
                sidx = seqs[nidx].view(np.uint8)
                iseq = _reffreq2(ancestral, sidx, GETCONS2)
                arr[loc, 0, :iseq.shape[1]] = iseq
                
                ## enter p2
                nidx = np.where([i in taxdict['p2'] for i in names])[0]
                sidx = seqs[nidx].view(np.uint8)
                iseq = _reffreq2(ancestral, sidx, GETCONS2)
                arr[loc, 1, :iseq.shape[1]] = iseq
                
                ## enter p3 with p4 masked, and p4 with p3 masked
                nidx = np.where([i in taxdict['p3'] for i in names])[0]
                nidy = np.where([i in taxdict['p4'] for i in names])[0]
                sidx = seqs[nidx].view(np.uint8)
                sidy = seqs[nidy].view(np.uint8)
                xseq = _reffreq2(ancestral, sidx, GETCONS2)
                yseq = _reffreq2(ancestral, sidy, GETCONS2)
                mask3 = xseq != 0
                mask4 = yseq != 0
                xseq[mask4] = 0
                yseq[mask3] = 0
                arr[loc, 2, :xseq.shape[1]] = xseq
                arr[loc, 3, :yseq.shape[1]] = yseq
                
                ## enter p34 
                nidx = nidx.tolist() + nidy.tolist()
                sidx = seqs[nidx].view(np.uint8)
                iseq = _reffreq2(ancestral, sidx, GETCONS2)
                arr[loc, 4, :iseq.shape[1]] = iseq


    ## size-down array to the number of loci that have taxa for the test
    arr = arr[keep, :, :]

    ## size-down sites to 
    arr = masknulls(arr)

    return arr, keep



class TreeParser:
    def __init__(self, newick, constraint_dict, constraint_exact):
        "Traverses tree to build test sets given constraint options."

        # store sets of four-taxon splits
        self.testset = set()
        self.hold = [0, 0, 0, 0]

        # tree to traverse
        self.tree = toytree.tree(newick)
        if not self.tree.is_rooted(): 
            raise IPyradError(
                "generate_tests_from_tree(): tree must be rooted and resolved")

        # constraints
        self.cdict = OrderedDict((i, []) for i in ["p1", "p2", "p3", "p4"])
        if constraint_dict:
            self.cdict.update(constraint_dict)

        # constraint setting
        self.xdict = constraint_exact
        if isinstance(self.xdict, bool):
            self.xdict = [self.xdict] * 4
        if isinstance(self.xdict, list):
            if len(self.xdict) != len(self.cdict):
                raise Exception(
                    "constraint_exact must be bool or list of bools length N")

        # get tests
        self.loop()


    def loop(self, node, idx):
        "getting closer...."
        for topnode in node.traverse():
            for oparent in topnode.children:
                for onode in oparent.traverse():
                    if self.test_constraint(onode, 3):                       
                        self.hold[3] = onode.idx

                        node2 = oparent.get_sisters()[0]
                        for topnode2 in node2.traverse():
                            for oparent2 in topnode2.children:
                                for onode2 in oparent2.traverse():
                                    if self.test_constraint(onode2, 2):                       
                                        self.hold[2] = onode2.idx

                                        node3 = oparent2.get_sisters()[0]
                                        for topnode3 in node3.traverse():
                                            for oparent3 in topnode3.children:
                                                for onode3 in oparent3.traverse():
                                                    if self.test_constraint(onode3, 1):                       
                                                        self.hold[1] = onode3.idx

                                                        node4 = oparent3.get_sisters()[0]
                                                        for topnode4 in node4.traverse():
                                                            for oparent4 in topnode4.children:
                                                                for onode4 in oparent4.traverse():
                                                                    if self.test_constraint(onode4, 0):
                                                                        self.hold[0] = onode4.idx
                                                                        self.testset.add(tuple(self.hold))


    def test_constraint(self, node, idx):
        names = set(node.get_leaf_names())
        const = set(list(self.cdict.values())[idx])
        if const:
            if self.xdict[idx]:
                if names == const:
                    return 1
                else:
                    return 0
            else:
                if len(names.intersection(const)) == len(names):
                    return 1
                else:
                    return 0        
        return 1        


# This should be re-written as a dynamic func
def tree2tests(newick, constraint_dict, constraint_exact):
    """
    Returns dict of all possible four-taxon splits in a tree. Assumes
    the user has entered a rooted tree. Skips polytomies.
    """
    # make tree
    tree = toytree.tree(newick)
    if not tree.is_rooted(): 
        raise IPyradError(
            "Input tree must be rooted to use generate_tests_from_tree()")

    # store results 
    testset = set()

    # constraints fill in empty 
    cdict = OrderedDict((i, []) for i in ["p1", "p2", "p3", "p4"])
    if constraint_dict:
        cdict.update(constraint_dict)

    # expand constraint_exact if list
    if isinstance(constraint_exact, bool):
        constraint_exact = [constraint_exact] * 4

    if isinstance(constraint_exact, list):
        if len(constraint_exact) != len(cdict):
            raise Exception(
                "constraint_exact must be bool or list of bools of length N")
    
    # traverse root to tips. Treat the left as outgroup, then the right.
    tests = []
    
<<<<<<< HEAD
    # topnode must have children. All traversals use default "levelorder"
    for topnode in tree.treenode.traverse():
        
=======
    ## topnode must have children
    for topnode in tree.treenode.traverse("levelorder"):
>>>>>>> 33a94c91
        for oparent in topnode.children:
            for onode in oparent.traverse("levelorder"):
                if test_constraint(onode, cdict, "p4", constraint_exact[3]):
                    #print(topnode.name, onode.name)
                    
                    ## p123 parent is sister to oparent
                    p123parent = oparent.get_sisters()[0]
                    for p123node in p123parent.traverse("levelorder"):

                        for p3parent in p123node.children:
                            for p3node in p3parent.traverse("levelorder"):
                                if test_constraint(p3node, cdict, "p3", constraint_exact[2]):
                                    #print(topnode.name, onode.name, p3node.name)
                                    
                                    ## p12 parent is sister to p3parent
                                    p12parent = p3parent.get_sisters()[0]
                                    for p12node in p12parent.traverse("levelorder"):

                                        for p2parent in p12node.children:
                                            for p2node in p2parent.traverse("levelorder"):
                                                if test_constraint(p2node, cdict, "p2", constraint_exact[1]):

                                                    ## p12 parent is sister to p3parent
                                                    p1parent = p2parent.get_sisters()[0]
                                                    for p1node in p1parent.traverse("levelorder"):
                                                        #for p1parent in p1node.children:
                                                        #    for p1node in p1parent.traverse("levelorder"):
                                                        if test_constraint(p1node, cdict, "p1", constraint_exact[0]):
                                                            x = (onode.name, p3node.name, p2node.name, p1node.name)
                                                            test = {}
                                                            test['p4'] = onode.get_leaf_names()
                                                            test['p3'] = p3node.get_leaf_names()
                                                            test['p2'] = p2node.get_leaf_names()
                                                            test['p1'] = p1node.get_leaf_names()
                                                            if x not in testset:
                                                                tests.append(test)
                                                                testset.add(x)
    return tests                                            



def test_constraint(node, cdict, tip, exact):
    names = set(node.get_leaf_names())
    const = set(cdict[tip])
    if const:
        if exact:
            #if len(names.intersection(const)) == len(const):
            if names == const:
                return 1
            else:
                return 0
        else:
            if len(names.intersection(const)) == len(names):
                return 1
            else:
                return 0        
    return 1
    
    


@numba.jit(nopython=True)
def masknulls(arr):
    nvarr = np.zeros(arr.shape[0], dtype=np.int8)
    trimarr = np.zeros(arr.shape, dtype=np.float64)
    for loc in range(arr.shape[0]):
        nvars = 0
        for site in range(arr.shape[2]):
            col = arr[loc, :, site]
            ## mask cols with 9s
            if not np.any(col == 9):
                ## any non-outgroup shows variation?
                ## todo: check whether BBBBA is ever info?
                if np.any(col[:-1] != col[0]):
                    trimarr[loc, :, nvars] = col
                    nvars += 1
        nvarr[loc] = nvars        
    return trimarr[:, :, :nvarr.max()]



@numba.jit(nopython=True)
def _reffreq2(ancestral, iseq, consdict):
    ## empty arrays
    freq = np.zeros((1, iseq.shape[1]), dtype=np.float64)
    amseq = np.zeros((iseq.shape[0] * 2, iseq.shape[1]), dtype=np.uint8)
    
    ## fill in both copies
    for seq in range(iseq.shape[0]):
        for col in range(iseq.shape[1]):

            ## get this base and check if it is hetero
            base = iseq[seq][col]
            who = consdict[:, 0] == base
            
            ## if not hetero then enter it
            if not np.any(who):
                amseq[seq * 2][col] = base
                amseq[seq * 2 + 1][col] = base        
            ## if hetero then enter the 2 resolutions
            else:
                amseq[seq * 2][col] = consdict[who, 1][0]
                amseq[seq * 2 + 1][col] = consdict[who, 2][0]

    ## amseq may have N or -, these need to be masked
    for i in range(amseq.shape[1]):
        ## without N or -
        reduced = amseq[:, i][amseq[:, i] != 9]
        counts = reduced != ancestral[0][i]
        if reduced.shape[0]:
            freq[:, i] = counts.sum() / reduced.shape[0]
        else:
            freq[:, i] = 9
    return freq



@numba.jit(nopython=True)
def _prop_dstat(arr):

    ## numerator
    abba = ((1. - arr[:, 0]) * (arr[:, 1]) * (arr[:, 2]) * (1. - arr[:, 3]))
    baba = ((arr[:, 0]) * (1. - arr[:, 1]) * (arr[:, 2]) * (1. - arr[:, 3]))
    top = abba - baba
    bot = abba + baba

    ## get statistic and avoid zero div  
    sbot = bot.sum()
    if  sbot != 0:
        dst = top.sum() / float(sbot)
    else:
        dst = 0

    return abba.sum(), baba.sum(), dst



@numba.jit(nopython=True)
def _get_boots(arr, nboots):
    """
    return array of bootstrap D-stats
    """
    ## hold results (nboots, [dstat, ])
    boots = np.zeros((nboots,))
    
    ## iterate to fill boots
    for bidx in range(nboots):
        ## sample with replacement
        lidx = np.random.randint(0, arr.shape[0], arr.shape[0])
        tarr = arr[lidx]
        _, _, dst = _prop_dstat(tarr)
        boots[bidx] = dst
    
    ## return bootarr
    return boots



@numba.jit(nopython=True)
def _get_signif_4(arr, nboots):
    """
    returns a list of stats and an array of dstat boots. Stats includes
    z-score and two-sided P-value. 
    """
    abba, baba, dst = _prop_dstat(arr)
    boots = _get_boots(arr, nboots)
    estimate, stddev = (boots.mean(), boots.std())
    zscore = 0.
    if stddev:
        zscore = np.abs(dst) / stddev
    stats = [dst, estimate, stddev, zscore, abba, baba, arr.shape[0]]
    return np.array(stats), boots



@numba.jit(nopython=True)
def _get_signif_5(arr, nboots):
    """
    returns a list of stats and an array of dstat boots. Stats includes
    z-score and two-sided P-value. 
    """

    statsarr = np.zeros((3, 7), dtype=np.float64)
    bootsarr = np.zeros((3, nboots))

    idx = 0
    for acol in [2, 3, 4]:
        rows = np.array([0, 1, acol, 5])
        tarr = arr[:, rows, :]

        abxa, baxa, dst = _prop_dstat(tarr)
        boots = _get_boots(tarr, nboots)
        estimate, stddev = (boots.mean(), boots.std())
        if stddev:
            zscore = np.abs(dst) / stddev
        else:
            zscore = np.NaN
        stats = [dst, estimate, stddev, zscore, abxa, baxa, arr.shape[0]]

        statsarr[idx] = stats
        bootsarr[idx] = boots
        idx += 1

    return statsarr, bootsarr


<<<<<<< HEAD
=======


######################################################################
## Simulation functions (requires msprime)
######################################################################


# class Sim(object):
#     def __init__(self, names, sims, nreps, debug):
#         self.names = names
#         self.sims = sims
#         self.nreps = nreps
#         self.debug = debug



# def _simulate(self, nreps, admix=None, Ns=500000, gen=20):
#     """
#     Enter a baba.Tree object in which the 'tree' attribute (newick 
#     derived tree) has edge lengths in units of generations. You can 
#     use the 'gen' parameter to multiply branch lengths by a constant. 

#     Parameters:
#     -----------

#     nreps: (int)
#         Number of reps (loci) to simulate under the demographic scenario
#     tree: (baba.Tree object)
#         A baba.Tree object initialized by calling baba.Tree(*args). 
#     admix: (list)
#         A list of admixture events to occur on the tree. Nodes must be 
#         reference by their index number, and events must occur in time
#         intervals when edges exist. Use the .draw() function of the 
#         baba.Tree object to see node index numbers and coalescent times.
#     Ns: (float)
#         Fixed effective population size for all lineages (may allow to vary
#         in the future). 
#     gen: (int)
#         A multiplier applied to branch lengths to scale into units of 
#         generations. Example, if all edges on a tree were 1 then you might
#         enter 50000 to multiply so that edges are 50K generations long.

#     """

#     ## node ages
#     Taus = np.array(list(set(self.verts[:, 1]))) * 1e4 * gen

#     ## The tips samples, ordered alphanumerically
#     ## Population IDs correspond to their indexes in pop config
#     ntips = len(self.tree)
#     #names = {name: idx for idx, name in enumerate(sorted(self.tree.get_leaf_names()))}
#     ## rev ladderized leaf name order (left to right on downward facing tree)
#     names = {name: idx for idx, name in enumerate(self.tree.get_leaf_names()[::-1])}
#     pop_config = [
#         ms.PopulationConfiguration(sample_size=2, initial_size=Ns)
#         for i in range(ntips)
#     ]

#     ## migration matrix all zeros init
#     migmat = np.zeros((ntips, ntips)).tolist()

#     ## a list for storing demographic events
#     demog = []

#     ## coalescent times
#     coals = sorted(list(set(self.verts[:, 1])))[1:]
#     for ct in xrange(len(coals)):
#         ## check for admix event before next coalescence
#         ## ...
        
#         ## print coals[ct], nidxs, time
#         nidxs = np.where(self.verts[:, 1] == coals[ct])[0]
#         time = Taus[ct+1]

#         ## add coalescence at each node
#         for nidx in nidxs:
#             node = self.tree.search_nodes(name=str(nidx))[0]

#             ## get destionation (lowest child idx number), and other
#             dest = sorted(node.get_leaves(), key=lambda x: x.idx)[0]
#             otherchild = [i for i in node.children if not 
#                           i.get_leaves_by_name(dest.name)][0]

#             ## get source
#             if otherchild.is_leaf():
#                 source = otherchild
#             else:
#                 source = sorted(otherchild.get_leaves(), key=lambda x: x.idx)[0]
            
#             ## add coal events
#             event = ms.MassMigration(
#                         time=int(time),
#                         source=names[source.name], 
#                         destination=names[dest.name], 
#                         proportion=1.0)
#             #print(int(time), names[source.name], names[dest.name])
        
#             ## ...
#             demog.append(event)
            
            
#     ## sim the data
#     replicates = ms.simulate(
#         population_configurations=pop_config,
#         migration_matrix=migmat,
#         demographic_events=demog,
#         num_replicates=nreps,
#         length=100, 
#         mutation_rate=1e-8)
#     return replicates



# ## simulates data on 12 taxon tree with two admixture events
# def _sim_admix_12(nreps, Ns=500000, gen=20):
    
#     # Set the ML values of various parameters
#     Taus = np.array([0, 1, 2, 3, 4, 5]) * 1e4 * gen

#     # Migration rates C -> B and from IJ -> EF
#     m_C_B = 2e-6
#     m_IJ_EF = 2e-6
    
#     # Population IDs correspond to their indexes in pop_config.
#     ntips = len(tree.tree)
#     pop_config = [
#         ms.PopulationConfiguration(sample_size=2, initial_size=Ns)
#         for i in range(ntips)]
    
#     ## migration matrix all zeros time=0
#     migmat = np.zeros((ntips, ntips)).tolist()
    
#     ## set up demography
#     demog = [
#         ## initial migration from C -> B
#         ms.MigrationRateChange(time=0, rate=m_C_B, matrix_index=(1, 2)),
#         ms.MigrationRateChange(time=Taus[1], rate=0),

#         # merge events at time 1 (b,a), (f,e), (j,i)
#         ms.MassMigration(time=Taus[1], source=1, destination=0, proportion=1.0), 
#         ms.MassMigration(time=Taus[1], source=5, destination=4, proportion=1.0), 
#         ms.MassMigration(time=Taus[1], source=9, destination=8, proportion=1.0), 
        
#         ## migration from IJ -> EF (backward in time)
#         ms.MigrationRateChange(time=Taus[1], rate=m_IJ_EF, matrix_index=(4, 8)), 

#         ## merge events at time 2 (c,a), (g,e), (k,i)
#         ms.MassMigration(time=Taus[2], source=2, destination=0, proportion=1.0), 
#         ms.MassMigration(time=Taus[2], source=6, destination=4, proportion=1.0), 
#         ms.MassMigration(time=Taus[2], source=10, destination=8, proportion=1.0), 

#         ## end migration at ABC and merge
#         ms.MigrationRateChange(time=Taus[2], rate=0),
#         ms.MassMigration(time=Taus[3], source=3, destination=0, proportion=1.0), 
#         ms.MassMigration(time=Taus[3], source=7, destination=4, proportion=1.0), 
#         ms.MassMigration(time=Taus[3], source=11, destination=8, proportion=1.0),   
        
#         ## merge EFJH -> IJKL
#         ms.MassMigration(time=Taus[4], source=8, destination=4, proportion=1.0),   
        
#         ## merge ABCD -> EFJHIJKL
#         ms.MassMigration(time=Taus[5], source=4, destination=0, proportion=1.0),   
#     ]

#     ## sim the data
#     replicates = ms.simulate(
#         population_configurations=pop_config,
#         migration_matrix=migmat,
#         demographic_events=demog,
#         num_replicates=nreps,
#         length=100, 
#         mutation_rate=1e-9)
    
#     return replicates



# #def _msp_to_arr(simreps, test):
# def _msp_to_arr(Sim, test):
    
#     ## the fixed tree dictionary
#     #fix = {j: [i, i+1] for j, i in zip(list("abcdefghijkl"), range(0, 24, 2))}
#     fix = {j: [i, i+1] for j, i in zip(Sim.names, range(0, len(Sim.names)*2, 2))}
    
#     ## fill taxdict by test
#     keys = ['p1', 'p2', 'p3', 'p4']
#     arr = np.zeros((Sim.nreps, 4, 100))
    
#     ## unless it's a 5-taxon test
#     if len(test) == 5:
#         arr = np.zeros((100000, 6, 100))
#         keys += ['p5']
    
#     ## create array sampler for taxa
#     taxs = [test[key] for key in keys]
#     idxs = [list(itertools.chain(*[fix[j] for j in i])) for i in taxs]

#     ## iterate over reps filling arr
#     idx = 0
#     for trees in simreps:
        
#         ## build genotype array
#         shape = trees.get_num_mutations(), trees.get_sample_size()
#         garr = np.empty(shape, dtype="u1")
    
#         ## fill the garr
#         for variant in trees.variants():
#             garr[variant.index] = variant.genotypes
        
#         if len(test) == 4:
#             if garr.shape[0]:
#                 ## fill my arr with freqs
#                 for pdx, tax in enumerate(idxs):
#                     freq = garr[:, tax]
#                     freq = freq.sum(axis=1) / float(freq.shape[1])
#                     maxsz = min(freq.shape[0], 100)
#                     arr[idx, pdx, :maxsz] = freq[:maxsz]
#         else:
#             if garr.shape[0]:
#                 ## get the easy ones
#                 p1 = garr[:, idxs[0]]
#                 p2 = garr[:, idxs[1]]
#                 p5 = garr[:, idxs[4]]
#                 p34 = garr[:, idxs[2]+idxs[3]]

#                 ## identity of SNPs is important
#                 p3 = garr[:, idxs[2]]
#                 p4 = garr[:, idxs[3]]
                
#                 ## any rows with data in b are masked in a
#                 mask3 = np.where(p3.sum(axis=1) == 0)[0]
#                 mask4 = np.where(p4.sum(axis=1) == 0)[0]
#                 masked_p3 = p3[mask4]
#                 masked_p4 = p4[mask3]
                
#                 ## enter frequencies
#                 freq = p1
#                 freq = freq.sum(axis=1) / float(freq.shape[1])
#                 maxsz = min(freq.shape[0], 100)
#                 arr[idx, 0, :maxsz] = freq[:maxsz]
                
#                 freq = p2
#                 freq = freq.sum(axis=1) / float(freq.shape[1])
#                 maxsz = min(freq.shape[0], 100)
#                 arr[idx, 1, :maxsz] = freq[:maxsz]
               
#                 freq = masked_p3
#                 freq = freq.sum(axis=1) / float(freq.shape[1])
#                 maxsz = min(freq.shape[0], 100)
#                 arr[idx, 2, :maxsz] = freq[:maxsz]               
               
#                 freq = masked_p4
#                 freq = freq.sum(axis=1) / float(freq.shape[1])
#                 maxsz = min(freq.shape[0], 100)
#                 arr[idx, 3, :maxsz] = freq[:maxsz]
               
#                 freq = p34
#                 freq = freq.sum(axis=1) / float(freq.shape[1])
#                 maxsz = min(freq.shape[0], 100)
#                 arr[idx, 4, :maxsz] = freq[:maxsz]
                 
#                 freq = p5
#                 freq = freq.sum(axis=1) / float(freq.shape[1])
#                 maxsz = min(freq.shape[0], 100)
#                 arr[idx, 5, :maxsz] = freq[:maxsz]
#         idx += 1

#     ## reduce the size of arr to min loci        
#     arr = arr[:idx+1]
    
#     ## reduce the size of arr to min len
#     minl = np.where(np.all(np.all(arr==0, axis=1) == True, axis=0))[0]
#     if np.any(minl):
#         minl = minl.min()
#     else:
#         minl = None
#     arr = arr[:, :, :minl]
    
#     return arr



# ## combines sim_admix12 + msp_to_arr + baba to return single (stats, boots)
# def sim_admix_12_baba(nreps, test, mindict, nboots):
#     sims = _sim_admix_12(nreps)
#     arr = _msp_to_arr(sims, test)
#     stats, boots = baba(arr, test, mindict, nboots)
#     return stats, boots




>>>>>>> 33a94c91
#######################################################################

if __name__ == "__main__":

    ## test input files
    LOCIFILE = "/home/deren/Dropbox/RADexplore/EmpVib/"\
              + "vib_half_64tip_c85d6m4p99.loci"

    # ## taxon list to parse from LOCIFILE
    TAXONLIST = ['acutifolium_DRY3_MEX_006',
                 'sulcatum_D9_MEX_003',
                 'jamesonii_D12_PWS_1636',
                 'triphyllum_D13_PWS_1783',
                 'dentatum_ELS4']

    ## calculate dstats<|MERGE_RESOLUTION|>--- conflicted
+++ resolved
@@ -20,17 +20,9 @@
 import numba
 import h5py
 
-<<<<<<< HEAD
 ## ipyrad tools
 from ipyrad.analysis.utils import Params, progressbar, IPyradError
 from ipyrad.assemble.write_outputs import reftrick
-=======
-## non-standard imports
-#try: 
-#    import msprime as ms
-#except ImportError:
-#    pass
->>>>>>> 33a94c91
 
 # import tested at init
 try:
@@ -896,14 +888,9 @@
     # traverse root to tips. Treat the left as outgroup, then the right.
     tests = []
     
-<<<<<<< HEAD
     # topnode must have children. All traversals use default "levelorder"
     for topnode in tree.treenode.traverse():
-        
-=======
-    ## topnode must have children
-    for topnode in tree.treenode.traverse("levelorder"):
->>>>>>> 33a94c91
+       
         for oparent in topnode.children:
             for onode in oparent.traverse("levelorder"):
                 if test_constraint(onode, cdict, "p4", constraint_exact[3]):
@@ -1110,301 +1097,6 @@
     return statsarr, bootsarr
 
 
-<<<<<<< HEAD
-=======
-
-
-######################################################################
-## Simulation functions (requires msprime)
-######################################################################
-
-
-# class Sim(object):
-#     def __init__(self, names, sims, nreps, debug):
-#         self.names = names
-#         self.sims = sims
-#         self.nreps = nreps
-#         self.debug = debug
-
-
-
-# def _simulate(self, nreps, admix=None, Ns=500000, gen=20):
-#     """
-#     Enter a baba.Tree object in which the 'tree' attribute (newick 
-#     derived tree) has edge lengths in units of generations. You can 
-#     use the 'gen' parameter to multiply branch lengths by a constant. 
-
-#     Parameters:
-#     -----------
-
-#     nreps: (int)
-#         Number of reps (loci) to simulate under the demographic scenario
-#     tree: (baba.Tree object)
-#         A baba.Tree object initialized by calling baba.Tree(*args). 
-#     admix: (list)
-#         A list of admixture events to occur on the tree. Nodes must be 
-#         reference by their index number, and events must occur in time
-#         intervals when edges exist. Use the .draw() function of the 
-#         baba.Tree object to see node index numbers and coalescent times.
-#     Ns: (float)
-#         Fixed effective population size for all lineages (may allow to vary
-#         in the future). 
-#     gen: (int)
-#         A multiplier applied to branch lengths to scale into units of 
-#         generations. Example, if all edges on a tree were 1 then you might
-#         enter 50000 to multiply so that edges are 50K generations long.
-
-#     """
-
-#     ## node ages
-#     Taus = np.array(list(set(self.verts[:, 1]))) * 1e4 * gen
-
-#     ## The tips samples, ordered alphanumerically
-#     ## Population IDs correspond to their indexes in pop config
-#     ntips = len(self.tree)
-#     #names = {name: idx for idx, name in enumerate(sorted(self.tree.get_leaf_names()))}
-#     ## rev ladderized leaf name order (left to right on downward facing tree)
-#     names = {name: idx for idx, name in enumerate(self.tree.get_leaf_names()[::-1])}
-#     pop_config = [
-#         ms.PopulationConfiguration(sample_size=2, initial_size=Ns)
-#         for i in range(ntips)
-#     ]
-
-#     ## migration matrix all zeros init
-#     migmat = np.zeros((ntips, ntips)).tolist()
-
-#     ## a list for storing demographic events
-#     demog = []
-
-#     ## coalescent times
-#     coals = sorted(list(set(self.verts[:, 1])))[1:]
-#     for ct in xrange(len(coals)):
-#         ## check for admix event before next coalescence
-#         ## ...
-        
-#         ## print coals[ct], nidxs, time
-#         nidxs = np.where(self.verts[:, 1] == coals[ct])[0]
-#         time = Taus[ct+1]
-
-#         ## add coalescence at each node
-#         for nidx in nidxs:
-#             node = self.tree.search_nodes(name=str(nidx))[0]
-
-#             ## get destionation (lowest child idx number), and other
-#             dest = sorted(node.get_leaves(), key=lambda x: x.idx)[0]
-#             otherchild = [i for i in node.children if not 
-#                           i.get_leaves_by_name(dest.name)][0]
-
-#             ## get source
-#             if otherchild.is_leaf():
-#                 source = otherchild
-#             else:
-#                 source = sorted(otherchild.get_leaves(), key=lambda x: x.idx)[0]
-            
-#             ## add coal events
-#             event = ms.MassMigration(
-#                         time=int(time),
-#                         source=names[source.name], 
-#                         destination=names[dest.name], 
-#                         proportion=1.0)
-#             #print(int(time), names[source.name], names[dest.name])
-        
-#             ## ...
-#             demog.append(event)
-            
-            
-#     ## sim the data
-#     replicates = ms.simulate(
-#         population_configurations=pop_config,
-#         migration_matrix=migmat,
-#         demographic_events=demog,
-#         num_replicates=nreps,
-#         length=100, 
-#         mutation_rate=1e-8)
-#     return replicates
-
-
-
-# ## simulates data on 12 taxon tree with two admixture events
-# def _sim_admix_12(nreps, Ns=500000, gen=20):
-    
-#     # Set the ML values of various parameters
-#     Taus = np.array([0, 1, 2, 3, 4, 5]) * 1e4 * gen
-
-#     # Migration rates C -> B and from IJ -> EF
-#     m_C_B = 2e-6
-#     m_IJ_EF = 2e-6
-    
-#     # Population IDs correspond to their indexes in pop_config.
-#     ntips = len(tree.tree)
-#     pop_config = [
-#         ms.PopulationConfiguration(sample_size=2, initial_size=Ns)
-#         for i in range(ntips)]
-    
-#     ## migration matrix all zeros time=0
-#     migmat = np.zeros((ntips, ntips)).tolist()
-    
-#     ## set up demography
-#     demog = [
-#         ## initial migration from C -> B
-#         ms.MigrationRateChange(time=0, rate=m_C_B, matrix_index=(1, 2)),
-#         ms.MigrationRateChange(time=Taus[1], rate=0),
-
-#         # merge events at time 1 (b,a), (f,e), (j,i)
-#         ms.MassMigration(time=Taus[1], source=1, destination=0, proportion=1.0), 
-#         ms.MassMigration(time=Taus[1], source=5, destination=4, proportion=1.0), 
-#         ms.MassMigration(time=Taus[1], source=9, destination=8, proportion=1.0), 
-        
-#         ## migration from IJ -> EF (backward in time)
-#         ms.MigrationRateChange(time=Taus[1], rate=m_IJ_EF, matrix_index=(4, 8)), 
-
-#         ## merge events at time 2 (c,a), (g,e), (k,i)
-#         ms.MassMigration(time=Taus[2], source=2, destination=0, proportion=1.0), 
-#         ms.MassMigration(time=Taus[2], source=6, destination=4, proportion=1.0), 
-#         ms.MassMigration(time=Taus[2], source=10, destination=8, proportion=1.0), 
-
-#         ## end migration at ABC and merge
-#         ms.MigrationRateChange(time=Taus[2], rate=0),
-#         ms.MassMigration(time=Taus[3], source=3, destination=0, proportion=1.0), 
-#         ms.MassMigration(time=Taus[3], source=7, destination=4, proportion=1.0), 
-#         ms.MassMigration(time=Taus[3], source=11, destination=8, proportion=1.0),   
-        
-#         ## merge EFJH -> IJKL
-#         ms.MassMigration(time=Taus[4], source=8, destination=4, proportion=1.0),   
-        
-#         ## merge ABCD -> EFJHIJKL
-#         ms.MassMigration(time=Taus[5], source=4, destination=0, proportion=1.0),   
-#     ]
-
-#     ## sim the data
-#     replicates = ms.simulate(
-#         population_configurations=pop_config,
-#         migration_matrix=migmat,
-#         demographic_events=demog,
-#         num_replicates=nreps,
-#         length=100, 
-#         mutation_rate=1e-9)
-    
-#     return replicates
-
-
-
-# #def _msp_to_arr(simreps, test):
-# def _msp_to_arr(Sim, test):
-    
-#     ## the fixed tree dictionary
-#     #fix = {j: [i, i+1] for j, i in zip(list("abcdefghijkl"), range(0, 24, 2))}
-#     fix = {j: [i, i+1] for j, i in zip(Sim.names, range(0, len(Sim.names)*2, 2))}
-    
-#     ## fill taxdict by test
-#     keys = ['p1', 'p2', 'p3', 'p4']
-#     arr = np.zeros((Sim.nreps, 4, 100))
-    
-#     ## unless it's a 5-taxon test
-#     if len(test) == 5:
-#         arr = np.zeros((100000, 6, 100))
-#         keys += ['p5']
-    
-#     ## create array sampler for taxa
-#     taxs = [test[key] for key in keys]
-#     idxs = [list(itertools.chain(*[fix[j] for j in i])) for i in taxs]
-
-#     ## iterate over reps filling arr
-#     idx = 0
-#     for trees in simreps:
-        
-#         ## build genotype array
-#         shape = trees.get_num_mutations(), trees.get_sample_size()
-#         garr = np.empty(shape, dtype="u1")
-    
-#         ## fill the garr
-#         for variant in trees.variants():
-#             garr[variant.index] = variant.genotypes
-        
-#         if len(test) == 4:
-#             if garr.shape[0]:
-#                 ## fill my arr with freqs
-#                 for pdx, tax in enumerate(idxs):
-#                     freq = garr[:, tax]
-#                     freq = freq.sum(axis=1) / float(freq.shape[1])
-#                     maxsz = min(freq.shape[0], 100)
-#                     arr[idx, pdx, :maxsz] = freq[:maxsz]
-#         else:
-#             if garr.shape[0]:
-#                 ## get the easy ones
-#                 p1 = garr[:, idxs[0]]
-#                 p2 = garr[:, idxs[1]]
-#                 p5 = garr[:, idxs[4]]
-#                 p34 = garr[:, idxs[2]+idxs[3]]
-
-#                 ## identity of SNPs is important
-#                 p3 = garr[:, idxs[2]]
-#                 p4 = garr[:, idxs[3]]
-                
-#                 ## any rows with data in b are masked in a
-#                 mask3 = np.where(p3.sum(axis=1) == 0)[0]
-#                 mask4 = np.where(p4.sum(axis=1) == 0)[0]
-#                 masked_p3 = p3[mask4]
-#                 masked_p4 = p4[mask3]
-                
-#                 ## enter frequencies
-#                 freq = p1
-#                 freq = freq.sum(axis=1) / float(freq.shape[1])
-#                 maxsz = min(freq.shape[0], 100)
-#                 arr[idx, 0, :maxsz] = freq[:maxsz]
-                
-#                 freq = p2
-#                 freq = freq.sum(axis=1) / float(freq.shape[1])
-#                 maxsz = min(freq.shape[0], 100)
-#                 arr[idx, 1, :maxsz] = freq[:maxsz]
-               
-#                 freq = masked_p3
-#                 freq = freq.sum(axis=1) / float(freq.shape[1])
-#                 maxsz = min(freq.shape[0], 100)
-#                 arr[idx, 2, :maxsz] = freq[:maxsz]               
-               
-#                 freq = masked_p4
-#                 freq = freq.sum(axis=1) / float(freq.shape[1])
-#                 maxsz = min(freq.shape[0], 100)
-#                 arr[idx, 3, :maxsz] = freq[:maxsz]
-               
-#                 freq = p34
-#                 freq = freq.sum(axis=1) / float(freq.shape[1])
-#                 maxsz = min(freq.shape[0], 100)
-#                 arr[idx, 4, :maxsz] = freq[:maxsz]
-                 
-#                 freq = p5
-#                 freq = freq.sum(axis=1) / float(freq.shape[1])
-#                 maxsz = min(freq.shape[0], 100)
-#                 arr[idx, 5, :maxsz] = freq[:maxsz]
-#         idx += 1
-
-#     ## reduce the size of arr to min loci        
-#     arr = arr[:idx+1]
-    
-#     ## reduce the size of arr to min len
-#     minl = np.where(np.all(np.all(arr==0, axis=1) == True, axis=0))[0]
-#     if np.any(minl):
-#         minl = minl.min()
-#     else:
-#         minl = None
-#     arr = arr[:, :, :minl]
-    
-#     return arr
-
-
-
-# ## combines sim_admix12 + msp_to_arr + baba to return single (stats, boots)
-# def sim_admix_12_baba(nreps, test, mindict, nboots):
-#     sims = _sim_admix_12(nreps)
-#     arr = _msp_to_arr(sims, test)
-#     stats, boots = baba(arr, test, mindict, nboots)
-#     return stats, boots
-
-
-
-
->>>>>>> 33a94c91
 #######################################################################
 
 if __name__ == "__main__":
