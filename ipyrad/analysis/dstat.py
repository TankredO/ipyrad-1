#!/usr/bin/env ipython2

""" D-statistic calculations """
# pylint: disable=E1101
# pylint: disable=F0401

from __future__ import print_function, division
import pandas as pd
import numpy as np
import scipy.stats
import sys
import os
## check for numba
try:
    import numba
except ImportError:
    sys.exit("""
        Python package `numba` is needed for ipyrad.analysis.
        Run 'conda install numba' in a terminal to install.
        """)

pd.options.display.float_format = '{:.4f}'.format


def pandawrap(PDF, func):
    pass


### NUMBA FUNCS
@numba.jit('i4(i4[:])')
def sum1d(array):
    """ a sum function that is typed for speed in numba"""
    sumn = 0.0
    for i in range(array.shape[0]):
        sumn += array[i]
    return sumn

@numba.jit('f4(i4[:], i4[:])')
def jcalc_d12(abbba, babba):
    """ D12 calc for fixed differences from pdf (pandas data frame)"""
    return sum1d(abbba-babba)/sum1d(abbba+babba)

@numba.jit('f4(i4[:], i4[:])')
def jcalc_d1(abbaa, babaa):
    """ D1 calc for fixed differences from pdf (pandas data frame)"""    
    return sum1d(abbaa-babaa)/sum1d(abbaa+babaa)

@numba.jit('f4(i4[:], i4[:])')
def jcalc_d2(ababa, baaba):
    """ D2 calc for fixed differences from pdf (pandas data frame)"""        
    return sum1d(ababa-baaba)/sum1d(ababa+baaba)



@numba.jit('f4[:,:](i4[:,:], i4)')#, nopython=True)
def jtestloop(vals, nboots):
    """ fast numba testloop"""
    ## create empty results array
    barr = np.zeros((nboots, 3), dtype=np.float32)
    ## fill array
    for iboot in xrange(nboots):
        samples = np.random.randint(0, vals.shape[0], vals.shape[0])
        ## create empty boot array
        bootarr = np.zeros((vals.shape[0], 19), dtype=np.int32)
        ## fill the boots array
        for irand in xrange(vals.shape[0]):
            bootarr[irand] = vals[samples[irand]]
        ## calculate Dstats from bootarr and insert to barr
        barr[iboot][0] += jcalc_d12(bootarr[:, 8], bootarr[:, 12])
        barr[iboot][1] += jcalc_d12(bootarr[:, 7], bootarr[:, 11])
        barr[iboot][2] += jcalc_d12(bootarr[:, 6], bootarr[:, 10])                
    return barr




@numba.jit('f4[:,:](i4[:,:], i4[:])', nopython=True)
def jtestloop2(vals, rands):
    """ fast numba testloop"""
    ## create empty results array
    barr = np.zeros((rands.shape[0], 3), dtype=np.float32)
    ## fill array
    for iboot in xrange(rands.shape[0]):
        #samples = np.random.randint(0, vals.shape[0], vals.shape[0])
        ## create empty boot array
        bootarr = np.zeros((vals.shape[0], 19), dtype=np.int32)
        ## fill the boots array
        for irand in xrange(vals.shape[0]):
            bootarr[irand] = vals[rands[irand]]
        ## calculate Dstats from bootarr and insert to barr
        barr[iboot][0] += jcalc_d12(bootarr[:, 8], bootarr[:, 12])
        barr[iboot][1] += jcalc_d12(bootarr[:, 7], bootarr[:, 11])
        barr[iboot][2] += jcalc_d12(bootarr[:, 6], bootarr[:, 10])                
    return barr



## call function to get test statistics
def jdstat_part(pdf, nboots):
    """ Function to perform bootstrap resampling to measure
    significance of partitioned D-statistics. """
    ## dict to store boot results with column order D12, D1, D2
    barr = np.zeros((nboots, 3), dtype=np.float32)
    
    ## do bootstrap resampling with replacement
    for iboot in xrange(nboots):
        samples = np.random.randint(0, pdf.shape[0], pdf.shape[0])
        bootdf = pd.DataFrame([pdf.loc[i] for i in samples])
        barr[iboot] = [calc_d12(bootdf), calc_d1(bootdf), calc_d2(bootdf)]

    ## array for full data results
    rarr = np.zeros((9,), dtype=np.float16)
    rarr[0:3] = [calc_d12(pdf), calc_d1(pdf), calc_d2(pdf)]
    rarr[3:6] = [barr]


    results["D_12"] = calc_d12(pdf)
    results["D_1"] = calc_d1(pdf)
    results["D_2"] = calc_d2(pdf)
    
    ## get standard deviation & Z from boots
    results["D12sd"] = np.std(boots["D12"])
    results["Z12"] = abs(results["D_12"])/float(results["D12sd"])
    results["D1sd"] = np.std(boots["D1"])
    results["Z1"] = abs(results["D_1"])/float(results["D1sd"])
    results["D2sd"] = np.std(boots["D2"])
    results["Z2"] = abs(results["D_2"])/float(results["D2sd"])
    return pd.Series(results)



## Functions to calculate partitioned D-statistics
def calc_d12(pdf):
    """ D12 calc for fixed differences from pdf (pandas data frame)"""
    return sum(pdf.ABBBA-pdf.BABBA)/float(sum(pdf.ABBBA+pdf.BABBA))

def calc_d1(pdf):
    """ D1 calc for fixed differences from pdf (pandas data frame)"""    
    return sum(pdf.ABBAA-pdf.BABAA)/float(sum(pdf.ABBAA+pdf.BABAA))

def calc_d2(pdf):
    """ D2 calc for fixed differences from pdf (pandas data frame)"""        
    return sum(pdf.ABABA-pdf.BAABA)/float(sum(pdf.ABABA+pdf.BAABA))



## Functions to calculate D-foil
def calc_dfo(pdf): 
    """ DFO calc for fixed differences from pdf """
    nleft = pdf.BABAA+pdf.BBBAA+pdf.ABABA+pdf.AAABA
    nright = pdf.BAABA+pdf.BBABA+pdf.ABBAA+pdf.AABAA
    return sum(nleft-nright)/float(sum(nleft+nright))

def calc_dil(pdf):
    """ DIL calc for fixed differences from pdf """
    nleft = pdf.ABBAA+pdf.BBBAA+pdf.BAABA+pdf.AAABA
    nright = pdf.ABABA+pdf.BBABA+pdf.BABAA+pdf.AABAA
    return sum(nleft-nright)/float(sum(nleft+nright))
    
def calc_dfi(pdf):
    """ DFI calc for fixed differences from pdf """    
    nleft = pdf.BABAA+pdf.BABBA+pdf.ABABA+pdf.ABAAA
    nright = pdf.ABBAA+pdf.ABBBA+pdf.BAABA+pdf.BAAAA
    return sum(nleft-nright)/float(sum(nleft+nright))

def calc_dol(pdf):
    """ DOL calc for fixed differences from pdf """        
    nleft = pdf.BAABA+pdf.BABBA+pdf.ABBAA+pdf.ABAAA
    nright = pdf.ABABA+pdf.ABBBA+pdf.BABAA+pdf.BAAAA
    return sum(nleft-nright)/float(sum(nleft+nright))



## call function to get test statistics
def dstat_part(pdf, nboots):
    """ Function to perform bootstrap resampling to measure
    significance of partitioned D-statistics. """
    ## dict to store boot results with column order D12, D1, D2
    barr = np.zeros((nboots, 3), dtype=np.float16)
    
    ## do bootstrap resampling with replacement
    for iboot in xrange(nboots):
        samples = np.random.randint(0, pdf.shape[0], pdf.shape[0])
        bootdf = pd.DataFrame([pdf.loc[i] for i in samples])
        barr[iboot] = [calc_d12(bootdf), calc_d1(bootdf), calc_d2(bootdf)]

    ## array for full data results
    rarr = np.zeros((9,), dtype=np.float16)
    rarr[0:3] = [calc_d12(pdf), calc_d1(pdf), calc_d2(pdf)]
    rarr[3:6] = [barr]


    results["D_12"] = calc_d12(pdf)
    results["D_1"] = calc_d1(pdf)
    results["D_2"] = calc_d2(pdf)
    
    ## get standard deviation & Z from boots
    results["D12sd"] = np.std(boots["D12"])
    results["Z12"] = abs(results["D_12"])/float(results["D12sd"])
    results["D1sd"] = np.std(boots["D1"])
    results["Z1"] = abs(results["D_1"])/float(results["D1sd"])
    results["D2sd"] = np.std(boots["D2"])
    results["Z2"] = abs(results["D_2"])/float(results["D2sd"])
    return pd.Series(results)



def dstat_foil(pdf, nboots):
    """ Function to perform boostrap resampling on Dfoil stats """    
    ## dict to store results
    results = {}
    
    ## dict to store bootstrap reps
    boots = {"DFO": [], 
             "DIL": [],
             "DFI": [],
             "DOL": []}
    
    ## do bootstrap resampling with replacement
    for _ in xrange(nboots):
        samples = np.random.randint(0, len(pdf), len(pdf))
        bootdf = pd.DataFrame([pdf.loc[i] for i in samples])
        boots["DFO"].append(calc_dfo(bootdf))
        boots["DIL"].append(calc_dil(bootdf))
        boots["DFI"].append(calc_dfi(bootdf))
        boots["DOL"].append(calc_dol(bootdf))
        
    ## calculate on full data
    results["DFO"] = calc_dfo(pdf)
    results["DIL"] = calc_dil(pdf)
    results["DFI"] = calc_dfi(pdf)
    results["DOL"] = calc_dol(pdf)
    
    ## get standard deviation & Z from boots
    results["DFOsd"] = np.std(boots["DFO"])
    results["Z_DFO"] = abs(results["DFO"])/float(results["DFOsd"])
    results["DILsd"] = np.std(boots["DIL"])
    results["Z_DIL"] = abs(results["DIL"])/float(results["DILsd"])            
    results["DFIsd"] = np.std(boots["DFI"])
    results["Z_DFI"] = abs(results["DFI"])/float(results["DFIsd"])
    results["DOLsd"] = np.std(boots["DOL"])
    results["Z_DOL"] = abs(results["DOL"])/float(results["DOLsd"])    
    return pd.Series(results)


## Functions to calculate Dfoil with chi-square test """
def x_dfo(pdf):
    """ calculate DFO significance by chi-square test """
    nleft = [pdf.BABAA[i]+pdf.BBBAA[i]+pdf.ABABA[i]+pdf.AAABA[i] \
              for i in range(len(pdf))]
    nright = [pdf.BAABA[i]+pdf.BBABA[i]+pdf.ABBAA[i]+pdf.AABAA[i] \
              for i in range(len(pdf))] 
    getd = [(i-j)/float(i+j) if (i+j) > 0 else 0 for \
             i, j in zip(nleft, nright)]
    xstat = [((i-j)**2/float(i+j)) if (i+j) > 0 else 0 for \
             i, j in zip(nleft, nright)]
    sig = [1.-scipy.stats.chi2.cdf(x, 1) for x in xstat]
    return [np.mean(getd), np.std(getd), np.mean(sig)]
    

def x_dil(pdf):
    """ calculate DIL significance by chi-square test """
    nleft = [pdf.ABBAA[i]+pdf.BBBAA[i]+pdf.BAABA[i]+pdf.AAABA[i] \
              for i in xrange(len(pdf))]
    nright = [pdf.ABABA[i]+pdf.BBABA[i]+pdf.BABAA[i]+pdf.AABAA[i] \
              for i in xrange(len(pdf))]
    getd = [(i-j)/float(i+j) if (i+j) > 0 else 0 for \
            i, j in zip(nleft, nright)]
    xstat = [((i-j)**2/float(i+j)) if (i+j) > 0 else 0 for \
            i, j in zip(nleft, nright)]
    sig = [1.-scipy.stats.chi2.cdf(x, 1) for x in xstat]
    return [np.mean(getd), np.std(getd), np.mean(sig)]


def x_dfi(pdf):
    """ calculate DFI significane by chi-square test """
    nleft = [pdf.BABAA[i]+pdf.BABBA[i]+pdf.ABABA[i]+pdf.ABAAA[i] \
              for i in xrange(len(pdf))]
    nright = [pdf.ABBAA[i]+pdf.ABBBA[i]+pdf.BAABA[i]+pdf.BAAAA[i] \
              for i in xrange(len(pdf))]
    getd = [(i-j)/float(i+j) if (i+j) > 0 else 0 for \
             i, j in zip(nleft, nright)]
    xstat = [((i-j)**2/float(i+j)) if (i+j) > 0 else 0 for \
             i, j in zip(nleft, nright)]
    sig = [1.-scipy.stats.chi2.cdf(x, 1) for x in xstat]
    return [np.mean(getd), np.std(getd), np.mean(sig)]

    
def x_dol(pdf):
    """ calculate DOL significance by chi-square test """
    nleft = [pdf.BAABA[i]+pdf.BABBA[i]+pdf.ABBAA[i]+pdf.ABAAA[i] \
              for i in xrange(len(pdf))]
    nright = [pdf.ABABA[i]+pdf.ABBBA[i]+pdf.BABAA[i]+pdf.BAAAA[i] \
               for i in xrange(len(pdf))]
    getd = [(i-j)/float(i+j) if (i+j) > 0 else 0 for \
             i, j in zip(nleft, nright)]
    xstat = [((i-j)**2/float(i+j)) if (i+j) > 0 else 0 for \
             i, j in zip(nleft, nright)]
    sig = [1.-scipy.stats.chi2.cdf(x, 1) for x in xstat]
    return [np.mean(getd), np.std(getd), np.mean(sig)]




def loci2pdf(loci, where=None, ntotal=None):
<<<<<<< HEAD
    """ 
=======
    """
>>>>>>> 91c7f65f
    takes ms output file created using dfoil_sim.py and 
    creates a table of site counts similar to what the dfoil_sim.py
    script attempts to do, but correctly. 

    Parameters
    ----------
    loci : list
        list of loci 
    ntotal : int
        total number of sites simulated, since ms does not output 
        invariant sites this is needed to calc AAAAA

    Returns
    -------
    results : pandas.Dataframe
        A DataFrame with results

    """
    ## site patterns
    sitep = ["total",
             "AAAAA", "AAABA", "AABAA", "AABBA",
             "ABAAA", "ABABA", "ABBAA", "ABBBA",
             "BAAAA", "BAABA", "BABAA", "BABBA",
             "BBAAA", "BBABA", "BBBAA", "BBBBA", "locID", "pos"]

    ## Create DataFrame
    lcounts = pd.DataFrame(0, columns=sitep, 
                              index=xrange(loci.shape[0]), 
                              dtype=np.int32)
    ## counter for position
    pos = 0
    ## iterate over loci
    for iloc in xrange(loci.shape[0]):
        ## get real length 
        ntotal = loci[iloc][0].astype("S1").tostring().find('9')
        ## get site patterns in this locus
        counts = loci[iloc][:][:, :ntotal].astype("S1")
        ## for each site in this locus
        counts[counts == '0'] = 'B'        
        counts[counts == '1'] = 'A'
        for site in counts.T:
            #print(site)
            if site[-1] not in ['9', 'B']:
                lcounts[site.tostring()][iloc] += 1
        ## fill in meta info
        #lcounts["AAAAx"][iloc] = ntotal-lcounts.iloc[iloc].values.sum()
        lcounts["total"][iloc] = ntotal
        lcounts["pos"][iloc] = int(pos)
        lcounts["locID"][iloc] = where[iloc]+1
        pos += ntotal
    i = 0
    while os.path.exists(
            os.path.join(
              os.path.curdir, "dstat_%s.csv") % i):
        i += 1        
    handle = os.path.join(os.path.curdir, "dstat_%s.csv") % i
    lcounts.to_csv(handle, sep="\t")
    return lcounts



def ms2loci(handle, maxlen=200):
    """ converts ms output file to loci list """
    ## read in the input file
    with open(handle, 'r') as infile:
        indata = infile.read()

    ## split by locus, skip first chunk which contains ms code and random seeds
    loci = indata.strip().split("//")[1:]
    farr = np.ones((len(loci), 5, maxlen), dtype="int8")

    ## iterate
    for iloc in xrange(farr.shape[0]):
        arr = np.int8([list(j) for j in loci[iloc].strip().split("\n")[2:]])
        farr[iloc][:, :arr.shape[1]] = arr
    return farr



def loci2loci(handle, taxonlist, maxlen=200):
    """ converts loci file to a binary loci list """
    ## read in the input file
    with open(handle, 'r') as infile:
        indata = infile.read()

    ## split on "//" for legacy compatibility
    loci = indata.strip().split("//")[:-1]
    loci[0] = " \n" + loci[0]

    ## create emtpy array to fill
    nloci = len(loci)
    farr = np.ones((nloci, 5, maxlen), dtype="int8")
    taxc = np.zeros((nloci,))

    ## iterate over loci to find those which have taxon sampling
    for iloc in xrange(nloci):
        lines = loci[iloc].split("\n", 1)[1].split()
        names = [i[1:] for i in lines[::2]]
        seqs = np.array([list(i) for i in lines[1::2]])
        seqlen = seqs.shape[1]

        taxi = sum([i in names for i in taxonlist])
        taxc[iloc] += taxi
        if taxi == len(taxonlist):
            arr = np.zeros((5, maxlen), dtype="int8")
            ## fill outgroup with 1s
            arr[-1].fill(1)
            ## fill fake data columns with 9s
            arr[:, seqlen-maxlen:].fill(9)

            ## get outgroup values
            outvals = seqs[names.index(taxonlist[4])]
            for itax in xrange(4):
                ## make 1s all sites that match to outg
                tmparr = np.int8(seqs[names.index(taxonlist[itax])] == outvals)
                ## make 9s all sites that have (N-RKSMW)
                #tmparr[
                arr[itax][:tmparr.shape[0]] = tmparr
            farr[iloc] = arr

    ## warn if no SNPs are found
    ## warn if no loci have sampling of all taxa

    print(np.histogram(taxc, range(7)))
    ## return array that includes np.ones for loci w/o taxa
    return farr[taxc == len(taxonlist)], taxc



if __name__ == "__main__":
    ## test input files
    # MSFILE = "/home/deren/Dropbox/dfoiled_copy/" \
    #         +"mysim_3_1_L10000_W100_test.sites.ms.tmp"
    LOCIFILE = "/home/deren/Dropbox/RADexplore/EmpVib/" \
              +"vib_half_64tip_c85d6m4p99.loci"

    # ## taxon list to parse from LOCIFILE
    TAXONLIST = ['acutifolium_DRY3_MEX_006', 
                 'sulcatum_D9_MEX_003', 
                 'jamesonii_D12_PWS_1636', 
                 'triphyllum_D13_PWS_1783',
                 'dentatum_ELS4']
    
    # ## get binary loci list from file
    # LOCI = ms2loci(MSFILE)
    # #print(LOCI)
    # PDF = loci2pdf(LOCI, 100)
    # print(PDF)
    # NBOOTS = 100
    # RANDS = np.random.randint(0, NBOOTS, NBOOTS).astype(np.int32)
    # #print(dstat_part(PDF, nboots=100))
    # #print(dstat_foil(PDF, nboots=100))    


    # sys.exit()
    LOCI, TAXC = loci2loci(LOCIFILE, TAXONLIST)
    print(LOCI.shape)
    print(LOCI[:2])

    # ## get data frame of site counts by loci
    NTOTAL = 100
    PDF = loci2pdf(LOCI, where=np.where(TAXC==5)[0])
    # print(PDF)

    ## calculate dstats



<|MERGE_RESOLUTION|>--- conflicted
+++ resolved
@@ -303,11 +303,7 @@
 
 
 def loci2pdf(loci, where=None, ntotal=None):
-<<<<<<< HEAD
-    """ 
-=======
     """
->>>>>>> 91c7f65f
     takes ms output file created using dfoil_sim.py and 
     creates a table of site counts similar to what the dfoil_sim.py
     script attempts to do, but correctly. 
