#!/usr/bin/env python

# version is the same as ipyrad
from ipyrad import __version__

# analysis tools will have a class object that is upper case, which is 
# called by a convenience function which is lower case, and has the 
# same name as the module (file), such that when we import the function
# it clobbers the file name as the import. 

# conda install mrbayes -c bioconda
# conda install raxml -c bioconda
# conda install scikit-learn -c bioconda
# conda install sratools -c bioconda
# conda install treemix -c bioconda
# conda install toytree -c eaton-lab
# conda install tetrad -c eaton-lab
# conda install structure -c ipyrad
# conda install clumpp -c ipyrad
# conda install bucky -c ipyrad
# conda install bpp -c ipyrad

# tested in 0.9.5
from .raxml import Raxml as raxml
from .mrbayes import MrBayes as mrbayes
from .window_extracter import WindowExtracter as window_extracter
from .treemix import Treemix as treemix
from .pca import PCA as pca
from .tetrad import Tetrad as tetrad

# testing
# from .baba import Baba as baba
# from .sratools import SRA as sratools
# from .momi import Momi as momi
# from .eems import Eems as eems
from .structure import Structure as structure
from .treeslider import TreeSlider as treeslider
from .clade_weights import CladeWeights as clade_weights
<<<<<<< HEAD
from .bucky import Bucky as bucky
from .bpp import Bpp as bpp
from .sratools import SRA as sratools
from .digest_genome import DigestGenome as digest_genome
#from .tetrad import Tetrad as tetrad
# from .sratools import SRA as sratools
# from .baba import Baba as baba
#from .popgen import Popgen as popgen
=======
from .digest_genome import DigestGenome as digest_genome

# from .twisst import Twisst as twisst
from .bucky import Bucky as bucky
from .bpp import Bpp as bpp
#from .popgen import Popgen as popgen
>>>>>>> 13eaae54
<|MERGE_RESOLUTION|>--- conflicted
+++ resolved
@@ -36,20 +36,9 @@
 from .structure import Structure as structure
 from .treeslider import TreeSlider as treeslider
 from .clade_weights import CladeWeights as clade_weights
-<<<<<<< HEAD
-from .bucky import Bucky as bucky
-from .bpp import Bpp as bpp
-from .sratools import SRA as sratools
-from .digest_genome import DigestGenome as digest_genome
-#from .tetrad import Tetrad as tetrad
-# from .sratools import SRA as sratools
-# from .baba import Baba as baba
-#from .popgen import Popgen as popgen
-=======
 from .digest_genome import DigestGenome as digest_genome
 
 # from .twisst import Twisst as twisst
 from .bucky import Bucky as bucky
 from .bpp import Bpp as bpp
-#from .popgen import Popgen as popgen
->>>>>>> 13eaae54
+#from .popgen import Popgen as popgen