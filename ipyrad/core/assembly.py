--- conflicted
+++ resolved
@@ -1530,7 +1530,6 @@
 
 def paramschecker(self, param, newvalue):
     if param == 'assembly_name':
-<<<<<<< HEAD
         ## Make sure somebody doesn't try to change their assembly_name, bad things
         ## would happen. Calling set_params on assembly_name only raises a (hopefully
         ## informative error. Assembly_name is set at Assembly creation time and is
@@ -1543,18 +1542,6 @@
             + "  API (Jupyter Notebook Users):\n"\
             + "    new_assembly = my_assembly.copy(\"new_name\")"
         raise IPyradParamsError(msg)
-=======
-        ## Make sure assembly name is set and isn't a path of any kind
-        if not newvalue or len(newvalue.rsplit("/")) != 1:
-            msg = """
-    Assembly name _must_ be set. This is the first parameter in the params.txt
-    file. It should be a short string with no special characters, definitely not
-    a path (no \"/\" characters). If you need a suggestion, name it after the 
-    organism you are working on, or the parameter settings you are using."""
-            raise IPyradParamsError(msg)
-        self.paramsdict["assembly_name"] = newvalue
-        self.name = newvalue
->>>>>>> d29090e1
 
     elif param == 'project_dir':
         expandpath = expander(newvalue)
