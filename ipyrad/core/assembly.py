--- conflicted
+++ resolved
@@ -75,19 +75,12 @@
 
         ip.logger.debug("new assembly: {}".format(name))
 
-<<<<<<< HEAD
         # record whether we're in the CLI or API
         self._cli = False
         if kwargs.get("cli"):
             self._cli = True           
-=======
-        ## record whether we're in the CLI or API
-        self._cli = False
-        if kwargs.get("cli"):
-            self._cli = True
->>>>>>> 8e6775f1
-
-        ## Make sure assembly name is not empty
+
+        # Make sure assembly name is not empty
         if not name:
             raise IPyradParamsError(REQUIRE_ASSEMBLY_NAME)
 
@@ -1307,7 +1300,6 @@
                 ipyclient.purge_everything()
 
             if '4' in steps:
-<<<<<<< HEAD
                 kwargs = dict(data=self, force=force, ipyclient=ipyclient)
                 step = ip.assemble.jointestimate.Step4(**kwargs)
                 step.run()
@@ -1317,17 +1309,6 @@
                 kwargs = dict(data=self, force=force, ipyclient=ipyclient)
                 step = ip.assemble.consens_se.Step5(**kwargs)
                 step.run()
-=======
-                step = ip.assemble.jointestimate.Step4(self, force, ipyclient)
-                step.run()
-                self.save()
-                ipyclient.purge_everything()
-
-            if '5' in steps:
-                step = ip.assemble.consens_se.Step5(self, force, ipyclient)
-                step.run()
-                self.save()
->>>>>>> 8e6775f1
                 ipyclient.purge_everything()
 
             if '6' in steps:
