--- conflicted
+++ resolved
@@ -277,18 +277,13 @@
   },
   {
    "cell_type": "code",
-<<<<<<< HEAD
-   "execution_count": 5,
-=======
    "execution_count": 7,
->>>>>>> 239233a2
    "metadata": {
     "collapsed": false,
     "scrolled": false
    },
    "outputs": [
     {
-<<<<<<< HEAD
      "name": "stdout",
      "output_type": "stream",
      "text": [
@@ -364,8 +359,6 @@
    },
    "outputs": [
     {
-=======
->>>>>>> 239233a2
      "name": "stdout",
      "output_type": "stream",
      "text": [
@@ -571,16 +564,11 @@
   },
   {
    "cell_type": "code",
-<<<<<<< HEAD
    "execution_count": 9,
-=======
-   "execution_count": null,
->>>>>>> 239233a2
    "metadata": {
     "collapsed": false,
     "scrolled": true
    },
-<<<<<<< HEAD
    "outputs": [
     {
      "name": "stdout",
@@ -628,9 +616,6 @@
      ]
     }
    ],
-=======
-   "outputs": [],
->>>>>>> 239233a2
    "source": [
     "## run step 3 to cluster reads within samples using vsearch\n",
     "#data1.step3(preview=1) #[\"2H_0\", \"2G_0\"], preview=1)\n",
@@ -845,11 +830,7 @@
   },
   {
    "cell_type": "code",
-<<<<<<< HEAD
    "execution_count": 5,
-=======
-   "execution_count": null,
->>>>>>> 239233a2
    "metadata": {
     "collapsed": false
    },
@@ -1100,7 +1081,6 @@
   },
   {
    "cell_type": "code",
-<<<<<<< HEAD
    "execution_count": 31,
    "metadata": {
     "collapsed": false
@@ -1116,13 +1096,6 @@
      ]
     }
    ],
-=======
-   "execution_count": null,
-   "metadata": {
-    "collapsed": false
-   },
-   "outputs": [],
->>>>>>> 239233a2
    "source": [
     "import ipyparallel\n",
     "print( ipyparallel.__version__)\n",
@@ -1141,7 +1114,6 @@
   },
   {
    "cell_type": "code",
-<<<<<<< HEAD
    "execution_count": 47,
    "metadata": {
     "collapsed": false
@@ -1156,13 +1128,6 @@
      ]
     }
    ],
-=======
-   "execution_count": null,
-   "metadata": {
-    "collapsed": false
-   },
-   "outputs": [],
->>>>>>> 239233a2
    "source": [
     "ipyclient = Client()\n",
     "print(ipyclient.ids)\n",
@@ -1178,11 +1143,7 @@
   },
   {
    "cell_type": "code",
-<<<<<<< HEAD
    "execution_count": 49,
-=======
-   "execution_count": null,
->>>>>>> 239233a2
    "metadata": {
     "collapsed": false
    },
@@ -1198,7 +1159,6 @@
    "metadata": {
     "collapsed": false
    },
-<<<<<<< HEAD
    "outputs": [
     {
      "name": "stdout",
@@ -1235,9 +1195,6 @@
      ]
     }
    ],
-=======
-   "outputs": [],
->>>>>>> 239233a2
    "source": [
     "# Debug derep_and_sort\n",
     "samp1=\"1A_0\"\n",
